--- conflicted
+++ resolved
@@ -11,13 +11,10 @@
 [mvn]: https://maven.apache.org/
 [java]: http://www.oracle.com/technetwork/java/javase/downloads/index.html
 
-<<<<<<< HEAD
-=======
 **In case of build difficulties:**
 
 There is a "troubleshooting the build" section at the end of this page.
 
->>>>>>> 9bd31791
 ## Software Prerequisites
 
 0. You need the C compiling and linking tools for your platform.
