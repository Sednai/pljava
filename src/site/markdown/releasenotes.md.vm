--- conflicted
+++ resolved
@@ -37,8 +37,6 @@
 explicit `GRANT` commands for the users/roles expected to create Java
 functions.
 
-<<<<<<< HEAD
-=======
 [CVE-2016-2192][], in which an authenticated user can alter type mappings
 without owning the types involved. Exploitability is limited by other
 permissions, but if type mapping is a feature being used at a site, one
@@ -48,7 +46,6 @@
 selected users or roles. As of 1.5.0, these functions require the invoker
 to be superuser or own the type being mapped.
 
->>>>>>> 9bd31791
 [CVE-2016-0766]: http://cve.mitre.org/cgi-bin/cvename.cgi?name=CVE-2016-0766
 [CVE-2016-0768]: http://cve.mitre.org/cgi-bin/cvename.cgi?name=CVE-2016-0768
 [CVE-2016-2192]: http://cve.mitre.org/cgi-bin/cvename.cgi?name=CVE-2016-2192
@@ -301,9 +298,6 @@
 
 $h3 Bugs fixed
 
-<<<<<<< HEAD
-$h4 Since 1.5.0-BETA1
-=======
 $h4 Since 1.5.0-BETA2
 
 * [Bogus mirror-UDT values on little-endian hardware][gh98]
@@ -312,7 +306,6 @@
 * also added regression test from [1010962][] report
 
 $h4 In 1.5.0-BETA2
->>>>>>> 9bd31791
 
 * [Generate SQL for trigger function with no parameters][gh92]
 * [openssl/ssl.h needed on osx el-capitan (latest 10.11.3)/postgres 9.5][gh94]
@@ -375,11 +368,8 @@
 [gh94]: ${ghbug}94
 [gh95]: ${ghbug}95
 [gh96]: ${ghbug}96
-<<<<<<< HEAD
-=======
 [gh98]: ${ghbug}98
 [gh99]: ${ghbug}99
->>>>>>> 9bd31791
 
 $h3 Updated PostgreSQL APIs tracked
 
