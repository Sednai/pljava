/*
 * Copyright (c) 2022-2023 Tada AB and other contributors, as listed below.
 *
 * All rights reserved. This program and the accompanying materials
 * are made available under the terms of the The BSD 3-Clause License
 * which accompanies this distribution, and is available at
 * http://opensource.org/licenses/BSD-3-Clause
 *
 * Contributors:
 *   Chapman Flack
 */

#include <postgres.h>
#include <miscadmin.h>
#include <access/genam.h>
#if PG_VERSION_NUM >= 130000
#include <access/heaptoast.h>
#else
#include <access/tuptoaster.h>
#endif
#if PG_VERSION_NUM >= 120000
#include <access/relation.h>
#else
#include <access/heapam.h>
#endif
#include <access/tupdesc.h>
#include <executor/spi.h>
#include <executor/tuptable.h>
#include <mb/pg_wchar.h>
#include <utils/fmgroids.h>
#include <utils/inval.h>
#include <utils/rel.h>
#include <utils/resowner.h>
#include <utils/typcache.h>

#include "pljava/Backend.h"
#include "pljava/Exception.h"
#include "pljava/PgObject.h"
#include "pljava/ModelUtils.h"
#include "pljava/VarlenaWrapper.h"

#include "org_postgresql_pljava_internal_SPI.h"
#include "org_postgresql_pljava_internal_SPI_EarlyNatives.h"

#include "org_postgresql_pljava_pg_CatalogObjectImpl_Addressed.h"
#include "org_postgresql_pljava_pg_CatalogObjectImpl_Factory.h"
#include "org_postgresql_pljava_pg_CharsetEncodingImpl_EarlyNatives.h"
#include "org_postgresql_pljava_pg_DatumUtils.h"
#include "org_postgresql_pljava_pg_MemoryContextImpl_EarlyNatives.h"
#include "org_postgresql_pljava_pg_ResourceOwnerImpl_EarlyNatives.h"
#include "org_postgresql_pljava_pg_TupleDescImpl.h"
#include "org_postgresql_pljava_pg_TupleTableSlotImpl.h"

#if PG_VERSION_NUM < 120000
#include <access/sysattr.h> /* for ObjectIdAttributeNumber */
#define MakeSingleTupleTableSlot(tupdesc, slotops) \
	MakeSingleTupleTableSlot(tupdesc)
struct TupleTableSlotOps { };
const TupleTableSlotOps TTSOpsHeapTuple = { };
#define slot_getsomeattrs_int slot_getsomeattrs
#define ExecStoreHeapTuple(tuple, slot, shouldFree) \
	ExecStoreTuple((tuple), (slot), 0, (shouldFree))
#endif

#if PG_VERSION_NUM < 110000
/* in older versions, the attribute area is allocated separately */
#define TupleDescSize(src) sizeof(struct tupleDesc)
#endif

/*
 * A compilation unit collecting various native methods used in the pg model
 * implementation classes. This is something of a break with past PL/Java
 * practice of having a correspondingly-named C file for a Java class, made on
 * the belief that there won't be that many new methods here, and they will make
 * more sense collected together.
 *
 * Some of the native methods here may *not* include the elaborate fencing seen
 * in other PL/Java native methods, if they involve trivially simple functions
 * that do not require calling into PostgreSQL or other non-thread-safe code.
 * This is, of course, a careful exception made to the general rule. The calling
 * Java code is expected to have good reason to believe any state to be examined
 * by these methods won't be shifting underneath them.
 */

static jclass s_CatalogObjectImpl_Factory_class;
static jmethodID s_CatalogObjectImpl_Factory_invalidateRelation;
static jmethodID s_CatalogObjectImpl_Factory_invalidateType;

static jclass s_MemoryContextImpl_class;
static jmethodID s_MemoryContextImpl_callback;
static void memoryContextCallback(void *arg);

static jclass s_ResourceOwnerImpl_class;
static jmethodID s_ResourceOwnerImpl_callback;
static void resourceReleaseCB(ResourceReleasePhase phase,
							  bool isCommit, bool isTopLevel, void *arg);

static jclass s_TupleDescImpl_class;
static jmethodID s_TupleDescImpl_fromByteBuffer;

static jclass s_TupleTableSlotImpl_class;
static jmethodID s_TupleTableSlotImpl_newDeformed;

static void relCacheCB(Datum arg, Oid relid);
static void sysCacheCB(Datum arg, int cacheid, uint32 hash);

jobject pljava_TupleDescriptor_create(TupleDesc tupdesc, Oid reloid)
{
	jlong tupdesc_size = (jlong)TupleDescSize(tupdesc);
	jobject td_b = JNI_newDirectByteBuffer(tupdesc, tupdesc_size);

	jobject result = JNI_callStaticObjectMethodLocked(s_TupleDescImpl_class,
		s_TupleDescImpl_fromByteBuffer,
		td_b,
		(jint)tupdesc->tdtypeid, (jint)tupdesc->tdtypmod,
		(jint)reloid, (jint)tupdesc->tdrefcount);

	JNI_deleteLocalRef(td_b);
	return result;
}

/*
 * If NULL is passed for jtd, a Java TupleDescriptor will be created here from
 * tupdesc. Otherwise, the passed jtd must be a JNI local reference to an
 * existing Java TupleDescriptor corresponding to tupdesc, and on return, the
 * JNI local reference will have been deleted.
 */
jobject pljava_TupleTableSlot_create(
	TupleDesc tupdesc, jobject jtd, const TupleTableSlotOps *tts_ops, Oid reloid)
{
	int natts = tupdesc->natts;
	TupleTableSlot *tts = MakeSingleTupleTableSlot(tupdesc, tts_ops);
	jobject tts_b = JNI_newDirectByteBuffer(tts, (jlong)sizeof *tts);
	jobject vals_b = JNI_newDirectByteBuffer(tts->tts_values,
		(jlong)(natts * sizeof *tts->tts_values));
	jobject nuls_b = JNI_newDirectByteBuffer(tts->tts_isnull, (jlong)natts);
	jobject jtts;

	if ( NULL == jtd )
		jtd = pljava_TupleDescriptor_create(tupdesc, reloid);

	jtts = JNI_callStaticObjectMethodLocked(s_TupleTableSlotImpl_class,
		s_TupleTableSlotImpl_newDeformed, tts_b, jtd, vals_b, nuls_b);

	JNI_deleteLocalRef(nuls_b);
	JNI_deleteLocalRef(vals_b);
	JNI_deleteLocalRef(jtd);
	JNI_deleteLocalRef(tts_b);

	return jtts;
}

static void memoryContextCallback(void *arg)
{
	Ptr2Long p2l;

	p2l.longVal = 0L;
	p2l.ptrVal = arg;
	JNI_callStaticVoidMethodLocked(s_MemoryContextImpl_class,
								   s_MemoryContextImpl_callback,
								   p2l.longVal);
}

static void relCacheCB(Datum arg, Oid relid)
{
	JNI_callStaticObjectMethodLocked(s_CatalogObjectImpl_Factory_class,
		s_CatalogObjectImpl_Factory_invalidateRelation, (jint)relid);
}

static void resourceReleaseCB(ResourceReleasePhase phase,
							  bool isCommit, bool isTopLevel, void *arg)
{
	Ptr2Long p2l;

	/*
	 * This static assertion does not need to be in every file
	 * that uses Ptr2Long, but it should be somewhere once, so here it is.
	 */
	StaticAssertStmt(sizeof p2l.ptrVal <= sizeof p2l.longVal,
					 "Pointer will not fit in long on this platform");

	/*
	 * The way ResourceOwnerRelease is implemented, callbacks to loadable
	 * modules (like us!) happen /after/ all of the built-in releasey actions
	 * for a particular phase. So, by looking for RESOURCE_RELEASE_LOCKS here,
	 * we actually end up executing after all the built-in lock-related stuff
	 * has been released, but before any of the built-in stuff released in the
	 * RESOURCE_RELEASE_AFTER_LOCKS phase. Which, at least for the currently
	 * implemented DualState subclasses, is about the right time.
	 */
	if ( RESOURCE_RELEASE_LOCKS != phase )
		return;

	/*
	 * The void *arg is the NULL we supplied at registration time. The resource
	 * manager arranges for CurrentResourceOwner to be the one that is being
	 * released.
	 */
	p2l.longVal = 0L;
	p2l.ptrVal = CurrentResourceOwner;
	JNI_callStaticVoidMethodLocked(s_ResourceOwnerImpl_class,
								   s_ResourceOwnerImpl_callback,
								   p2l.longVal);

	if ( isTopLevel )
		Backend_warnJEP411(isCommit);
}

static void sysCacheCB(Datum arg, int cacheid, uint32 hash)
{
	switch ( cacheid )
	{
	case TYPEOID:
		JNI_callStaticObjectMethodLocked(s_CatalogObjectImpl_Factory_class,
			s_CatalogObjectImpl_Factory_invalidateType, (jint)hash);
		break;
	default:
		break;
	}
}

void pljava_ResourceOwner_unregister(void)
{
	UnregisterResourceReleaseCallback(resourceReleaseCB, NULL);
}

void pljava_ModelUtils_initialize(void)
{
	jclass cls;

	JNINativeMethod catalogObjectAddressedMethods[] =
	{
		{
		"_lookupRowtypeTupdesc",
		"(II)Ljava/nio/ByteBuffer;",
		Java_org_postgresql_pljava_pg_CatalogObjectImpl_00024Addressed__1lookupRowtypeTupdesc
		},
		{
		"_searchSysCacheCopy1",
		"(II)Ljava/nio/ByteBuffer;",
		Java_org_postgresql_pljava_pg_CatalogObjectImpl_00024Addressed__1searchSysCacheCopy1
		},
		{
		"_searchSysCacheCopy2",
		"(III)Ljava/nio/ByteBuffer;",
		Java_org_postgresql_pljava_pg_CatalogObjectImpl_00024Addressed__1searchSysCacheCopy2
		},
		{
		"_sysTableGetByOid",
		"(IIIIJ)Ljava/nio/ByteBuffer;",
		Java_org_postgresql_pljava_pg_CatalogObjectImpl_00024Addressed__1sysTableGetByOid
		},
		{
		"_tupDescBootstrap",
		"()Ljava/nio/ByteBuffer;",
		Java_org_postgresql_pljava_pg_CatalogObjectImpl_00024Addressed__1tupDescBootstrap
		},
		{ 0, 0, 0 }
	};

	JNINativeMethod catalogObjectFactoryMethods[] =
	{
		{
		"_currentDatabase",
		"()I",
		Java_org_postgresql_pljava_pg_CatalogObjectImpl_00024Factory__1currentDatabase
		},
		{ 0, 0, 0 }
	};

	JNINativeMethod charsetMethods[] =
	{
		{
		"_serverEncoding",
		"()I",
		Java_org_postgresql_pljava_pg_CharsetEncodingImpl_00024EarlyNatives__1serverEncoding
		},
		{
		"_clientEncoding",
		"()I",
		Java_org_postgresql_pljava_pg_CharsetEncodingImpl_00024EarlyNatives__1clientEncoding
		},
		{
		"_nameToOrdinal",
		"(Ljava/nio/ByteBuffer;)I",
		Java_org_postgresql_pljava_pg_CharsetEncodingImpl_00024EarlyNatives__1nameToOrdinal
		},
		{
		"_ordinalToName",
		"(I)Ljava/nio/ByteBuffer;",
		Java_org_postgresql_pljava_pg_CharsetEncodingImpl_00024EarlyNatives__1ordinalToName
		},
		{
		"_ordinalToIcuName",
		"(I)Ljava/nio/ByteBuffer;",
		Java_org_postgresql_pljava_pg_CharsetEncodingImpl_00024EarlyNatives__1ordinalToIcuName
		},
		{ 0, 0, 0 }
	};

	JNINativeMethod datumMethods[] =
	{
		{
		"_addressOf",
		"(Ljava/nio/ByteBuffer;)J",
		Java_org_postgresql_pljava_pg_DatumUtils__1addressOf
		},
		{
		"_map",
		"(JI)Ljava/nio/ByteBuffer;",
		Java_org_postgresql_pljava_pg_DatumUtils__1map
		},
		{
		"_mapCString",
		"(J)Ljava/nio/ByteBuffer;",
		Java_org_postgresql_pljava_pg_DatumUtils__1mapCString
		},
		{
		"_mapVarlena",
		"(Ljava/nio/ByteBuffer;JJJ)Lorg/postgresql/pljava/adt/spi/Datum$Input;",
		Java_org_postgresql_pljava_pg_DatumUtils__1mapVarlena
		},
		{ 0, 0, 0 }
	};

	JNINativeMethod memoryContextMethods[] =
	{
		{
		"_registerCallback",
		"(J)V",
		Java_org_postgresql_pljava_pg_MemoryContextImpl_00024EarlyNatives__1registerCallback
		},
		{
		"_window",
		"(Ljava/lang/Class;)[Ljava/nio/ByteBuffer;",
		Java_org_postgresql_pljava_pg_MemoryContextImpl_00024EarlyNatives__1window
		},
		{ 0, 0, 0 }
	};

	JNINativeMethod resourceOwnerMethods[] =
	{
		{
		"_window",
		"(Ljava/lang/Class;)[Ljava/nio/ByteBuffer;",
		Java_org_postgresql_pljava_pg_ResourceOwnerImpl_00024EarlyNatives__1window
		},
		{ 0, 0, 0 }
	};

	JNINativeMethod spiMethods[] =
	{
		{
		"_window",
		"(Ljava/lang/Class;)[Ljava/nio/ByteBuffer;",
		Java_org_postgresql_pljava_internal_SPI_00024EarlyNatives__1window
		},
		{ 0, 0, 0 }
	};

	JNINativeMethod tdiMethods[] =
	{
		{
		"_assign_record_type_typmod",
		"(Ljava/nio/ByteBuffer;)I",
		Java_org_postgresql_pljava_pg_TupleDescImpl__1assign_1record_1type_1typmod
		},
		{ 0, 0, 0 }
	};

	JNINativeMethod ttsiMethods[] =
	{
		{
		"_getsomeattrs",
		"(Ljava/nio/ByteBuffer;I)V",
		Java_org_postgresql_pljava_pg_TupleTableSlotImpl__1getsomeattrs
		},
		{
		"_store_heaptuple",
		"(Ljava/nio/ByteBuffer;JZ)V",
		Java_org_postgresql_pljava_pg_TupleTableSlotImpl__1store_1heaptuple
		},
		{ 0, 0, 0 }
	};

	cls = PgObject_getJavaClass("org/postgresql/pljava/pg/CatalogObjectImpl$Addressed");
	PgObject_registerNatives2(cls, catalogObjectAddressedMethods);
	JNI_deleteLocalRef(cls);

	cls = PgObject_getJavaClass("org/postgresql/pljava/pg/CatalogObjectImpl$Factory");
	s_CatalogObjectImpl_Factory_class = JNI_newGlobalRef(cls);
	PgObject_registerNatives2(cls, catalogObjectFactoryMethods);
	JNI_deleteLocalRef(cls);
	s_CatalogObjectImpl_Factory_invalidateRelation =
		PgObject_getStaticJavaMethod(
		s_CatalogObjectImpl_Factory_class, "invalidateRelation", "(I)V");
	s_CatalogObjectImpl_Factory_invalidateType =
		PgObject_getStaticJavaMethod(
		s_CatalogObjectImpl_Factory_class, "invalidateType", "(I)V");

	cls = PgObject_getJavaClass("org/postgresql/pljava/pg/CharsetEncodingImpl$EarlyNatives");
	PgObject_registerNatives2(cls, charsetMethods);
	JNI_deleteLocalRef(cls);

	cls = PgObject_getJavaClass("org/postgresql/pljava/pg/DatumUtils");
	PgObject_registerNatives2(cls, datumMethods);
	JNI_deleteLocalRef(cls);

	cls = PgObject_getJavaClass("org/postgresql/pljava/pg/MemoryContextImpl$EarlyNatives");
	PgObject_registerNatives2(cls, memoryContextMethods);
	JNI_deleteLocalRef(cls);

	cls = PgObject_getJavaClass("org/postgresql/pljava/pg/MemoryContextImpl");
	s_MemoryContextImpl_class = JNI_newGlobalRef(cls);
	JNI_deleteLocalRef(cls);
	s_MemoryContextImpl_callback = PgObject_getStaticJavaMethod(
		s_MemoryContextImpl_class, "callback", "(J)V");

	cls = PgObject_getJavaClass("org/postgresql/pljava/pg/ResourceOwnerImpl$EarlyNatives");
	PgObject_registerNatives2(cls, resourceOwnerMethods);
	JNI_deleteLocalRef(cls);

	cls = PgObject_getJavaClass("org/postgresql/pljava/pg/ResourceOwnerImpl");
	s_ResourceOwnerImpl_class = JNI_newGlobalRef(cls);
	JNI_deleteLocalRef(cls);
	s_ResourceOwnerImpl_callback = PgObject_getStaticJavaMethod(
		s_ResourceOwnerImpl_class, "callback", "(J)V");

	cls = PgObject_getJavaClass("org/postgresql/pljava/internal/SPI$EarlyNatives");
	PgObject_registerNatives2(cls, spiMethods);
	JNI_deleteLocalRef(cls);

	cls = PgObject_getJavaClass("org/postgresql/pljava/pg/TupleDescImpl");
	s_TupleDescImpl_class = JNI_newGlobalRef(cls);
	PgObject_registerNatives2(cls, tdiMethods);
	JNI_deleteLocalRef(cls);

	s_TupleDescImpl_fromByteBuffer = PgObject_getStaticJavaMethod(
		s_TupleDescImpl_class,
		"fromByteBuffer",
		"(Ljava/nio/ByteBuffer;IIII)"
		"Lorg/postgresql/pljava/model/TupleDescriptor;");

	cls = PgObject_getJavaClass("org/postgresql/pljava/pg/TupleTableSlotImpl");
	s_TupleTableSlotImpl_class = JNI_newGlobalRef(cls);
	PgObject_registerNatives2(cls, ttsiMethods);
	JNI_deleteLocalRef(cls);

	s_TupleTableSlotImpl_newDeformed = PgObject_getStaticJavaMethod(
		s_TupleTableSlotImpl_class,
		"newDeformed",
		"(Ljava/nio/ByteBuffer;Lorg/postgresql/pljava/model/TupleDescriptor;"
		"Ljava/nio/ByteBuffer;Ljava/nio/ByteBuffer;)"
		"Lorg/postgresql/pljava/pg/TupleTableSlotImpl$Deformed;");

	RegisterResourceReleaseCallback(resourceReleaseCB, NULL);

	CacheRegisterRelcacheCallback(relCacheCB, 0);

	CacheRegisterSyscacheCallback(TYPEOID, sysCacheCB, 0);
}

/*
 * Class:     org_postgresql_pljava_pg_CatalogObjectImpl_Addressed
 * Method:    _lookupRowtypeTupdesc
 * Signature: (II)Ljava/nio/ByteBuffer;
 */
JNIEXPORT jobject JNICALL
Java_org_postgresql_pljava_pg_CatalogObjectImpl_00024Addressed__1lookupRowtypeTupdesc(JNIEnv* env, jobject _cls, jint typeid, jint typmod)
{
	TupleDesc td;
	jlong length;
	jobject result = NULL;
	BEGIN_NATIVE_AND_TRY
	td = lookup_rowtype_tupdesc_noerror(typeid, typmod, true);
	if ( NULL != td )
	{
		/*
		 * Per contract, we return the tuple descriptor with its reference count
		 * incremented, but not registered with a resource owner for descriptor
		 * leak warnings. l_r_t_n() will have incremented already, but also
		 * registered for warnings. The proper dance is a second pure increment
		 * here, followed by a DecrTupleDescRefCount to undo what l_r_t_n() did.
		 * And none of that, of course, if the descriptor is not refcounted.
		 */
		if ( td->tdrefcount >= 0 )
		{
			++ td->tdrefcount;
			DecrTupleDescRefCount(td);
		}
		length = (jlong)TupleDescSize(td);
		result = JNI_newDirectByteBuffer((void *)td, length);
	}
	END_NATIVE_AND_CATCH("_lookupRowtypeTupdesc")
	return result;
}

/*
 * Class:     org_postgresql_pljava_pg_CatalogObjectImpl_Addressed
 * Method:    _searchSysCacheCopy1
 * Signature: (II)Ljava/nio/ByteBuffer;
 */
JNIEXPORT jobject JNICALL
Java_org_postgresql_pljava_pg_CatalogObjectImpl_00024Addressed__1searchSysCacheCopy1(JNIEnv *env, jclass cls, jint cacheId, jint key1)
{
	jobject result = NULL;
	HeapTuple ht;
	BEGIN_NATIVE_AND_TRY
	ht = SearchSysCacheCopy1(cacheId, Int32GetDatum(key1));
	if ( HeapTupleIsValid(ht) )
	{
		result = JNI_newDirectByteBuffer(ht, HEAPTUPLESIZE + ht->t_len);
	}
	END_NATIVE_AND_CATCH("_searchSysCacheCopy1")
	return result;
}

/*
 * Class:     org_postgresql_pljava_pg_CatalogObjectImpl_Addressed
 * Method:    _searchSysCacheCopy2
 * Signature: (III)Ljava/nio/ByteBuffer;
 */
JNIEXPORT jobject JNICALL
Java_org_postgresql_pljava_pg_CatalogObjectImpl_00024Addressed__1searchSysCacheCopy2(JNIEnv *env, jclass cls, jint cacheId, jint key1, jint key2)
{
	jobject result = NULL;
	HeapTuple ht;
	BEGIN_NATIVE_AND_TRY
	ht = SearchSysCacheCopy2(cacheId, Int32GetDatum(key1), Int32GetDatum(key2));
	if ( HeapTupleIsValid(ht) )
	{
		result = JNI_newDirectByteBuffer(ht, HEAPTUPLESIZE + ht->t_len);
	}
	END_NATIVE_AND_CATCH("_searchSysCacheCopy2")
	return result;
}

/*
 * Class:     org_postgresql_pljava_pg_CatalogObjectImpl_Addressed
 * Method:    _sysTableGetByOid
 * Signature: (IIIIJ)Ljava/nio/ByteBuffer;
 */
JNIEXPORT jobject JNICALL
Java_org_postgresql_pljava_pg_CatalogObjectImpl_00024Addressed__1sysTableGetByOid(JNIEnv *env, jclass cls, jint relOid, jint objOid, jint oidCol, jint indexOid, jlong tupleDesc)
{
	jobject result = NULL;
	HeapTuple ht;
	Relation rel;
	SysScanDesc scandesc;
	ScanKeyData entry[1];
	Ptr2Long p2l;

	p2l.longVal = tupleDesc;

	BEGIN_NATIVE_AND_TRY
	rel = relation_open((Oid)relOid, AccessShareLock);

	ScanKeyInit(&entry[0],
#if PG_VERSION_NUM >= 120000
		(AttrNumber)oidCol,
#else
		ObjectIdAttributeNumber,
#endif
		BTEqualStrategyNumber, F_OIDEQ, ObjectIdGetDatum((Oid)objOid));

	scandesc = systable_beginscan(
		rel, (Oid)indexOid, InvalidOid != indexOid, NULL, 1, entry);

	ht = systable_getnext(scandesc);

	/*
	 * As in the extension.c code from which this is brazenly copied, we assume
	 * there can be at most one matching tuple. (Oid ought to be the primary key
	 * of a catalog table we care about, so it's not a daring assumption.)
	 */
	if ( HeapTupleIsValid(ht) )
	{
		/*
		 * We wish to return a tuple satisfying the same conditions as if it had
		 * been obtained from the syscache, including that it has no external
		 * TOAST pointers. (Inline-compressed values, it could still have.)
		 */
		if ( HeapTupleHasExternal(ht) )
			ht = toast_flatten_tuple(ht, p2l.ptrVal);
		else
			ht = heap_copytuple(ht);
		result = JNI_newDirectByteBuffer(ht, HEAPTUPLESIZE + ht->t_len);
	}

	systable_endscan(scandesc);
	relation_close(rel, AccessShareLock);
	END_NATIVE_AND_CATCH("_sysTableGetByOid")
	return result;
}

/*
 * Class:     org_postgresql_pljava_pg_CatalogObjectImpl_Addressed
 * Method:    _tupDescBootstrap
 * Signature: ()Ljava/nio/ByteBuffer;
 */
JNIEXPORT jobject JNICALL
Java_org_postgresql_pljava_pg_CatalogObjectImpl_00024Addressed__1tupDescBootstrap(JNIEnv* env, jobject _cls)
{
	Relation rel;
	TupleDesc td;
	jlong length;
	jobject result = NULL;
	BEGIN_NATIVE_AND_TRY
	rel = relation_open(RelationRelationId, AccessShareLock);
	td = RelationGetDescr(rel);
	/*
	 * Per contract, we return the tuple descriptor with its reference count
	 * incremented, without registering it with a resource owner for descriptor
	 * leak warnings.
	 */
	++ td->tdrefcount;
	/*
	 * Can close the relation now that the td reference count is bumped.
	 */
	relation_close(rel, AccessShareLock);
	length = (jlong)TupleDescSize(td);
	result = JNI_newDirectByteBuffer((void *)td, length);
	END_NATIVE_AND_CATCH("_tupDescBootstrap")
	return result;
}

/*
 * Class:     org_postgresql_pljava_pg_CatalogObjectImpl_Factory
 * Method:    _currentDatabase
 * Signature: ()I
 */
JNIEXPORT jint JNICALL
Java_org_postgresql_pljava_pg_CatalogObjectImpl_00024Factory__1currentDatabase(JNIEnv *env, jclass cls)
{
	return MyDatabaseId;
}

/*
 * Class:     org_postgresql_pljava_pg_CharsetEncodingImpl_EarlyNatives
 * Method:    _serverEncoding
 * Signature: ()I
 */
JNIEXPORT jint JNICALL
Java_org_postgresql_pljava_pg_CharsetEncodingImpl_00024EarlyNatives__1serverEncoding(JNIEnv *env, jclass cls)
{
	int result = -1;
	BEGIN_NATIVE_AND_TRY
	result = GetDatabaseEncoding();
	END_NATIVE_AND_CATCH("_serverEncoding")
	return result;
}

/*
 * Class:     org_postgresql_pljava_pg_CharsetEncodingImpl_EarlyNatives
 * Method:    _clientEncoding
 * Signature: ()I
 */
JNIEXPORT jint JNICALL
Java_org_postgresql_pljava_pg_CharsetEncodingImpl_00024EarlyNatives__1clientEncoding(JNIEnv *env, jclass cls)
{
	int result = -1;
	BEGIN_NATIVE_AND_TRY
	result = pg_get_client_encoding();
	END_NATIVE_AND_CATCH("_clientEncoding")
	return result;
}

/*
 * Class:     org_postgresql_pljava_pg_CharsetEncodingImpl_EarlyNatives
 * Method:    _nameToOrdinal
 * Signature: (Ljava/nio/ByteBuffer;)I
 */
JNIEXPORT jint JNICALL
Java_org_postgresql_pljava_pg_CharsetEncodingImpl_00024EarlyNatives__1nameToOrdinal(JNIEnv *env, jclass cls, jobject bb)
{
	int result = -1;
	char const *name = (*env)->GetDirectBufferAddress(env, bb);
	if ( NULL == name )
		return result;
	BEGIN_NATIVE_AND_TRY
	result = pg_char_to_encoding(name);
	END_NATIVE_AND_CATCH("_nameToOrdinal")
	return result;
}

/*
 * Class:     org_postgresql_pljava_pg_CharsetEncodingImpl_EarlyNatives
 * Method:    _ordinalToName
 * Signature: (I)Ljava/nio/ByteBuffer;
 */
JNIEXPORT jobject JNICALL
Java_org_postgresql_pljava_pg_CharsetEncodingImpl_00024EarlyNatives__1ordinalToName(JNIEnv *env, jclass cls, jint ordinal)
{
	jobject result = NULL;
	char const *name;
	BEGIN_NATIVE_AND_TRY
	name = pg_encoding_to_char(ordinal);
	if ( '\0' != *name )
		result = JNI_newDirectByteBuffer((void *)name, (jint)strlen(name));
	END_NATIVE_AND_CATCH("_ordinalToName")
	return result;
}

/*
 * Class:     org_postgresql_pljava_pg_CharsetEncodingImpl_EarlyNatives
 * Method:    _ordinalToIcuName
 * Signature: (I)Ljava/nio/ByteBuffer;
 */
JNIEXPORT jobject JNICALL
Java_org_postgresql_pljava_pg_CharsetEncodingImpl_00024EarlyNatives__1ordinalToIcuName(JNIEnv *env, jclass cls, jint ordinal)
{
	jobject result = NULL;
	char const *name;
	BEGIN_NATIVE_AND_TRY
	name = get_encoding_name_for_icu(ordinal);
	if ( NULL != name )
		result = JNI_newDirectByteBuffer((void *)name, (jint)strlen(name));
	END_NATIVE_AND_CATCH("_ordinalToIcuName")
	return result;
}

/*
 * Class:     org_postgresql_pljava_pg_DatumUtils
 * Method:    _addressOf
 * Signature: (Ljava/nio/ByteBuffer;)J
 */
JNIEXPORT jlong JNICALL
Java_org_postgresql_pljava_pg_DatumUtils__1addressOf(JNIEnv* env, jobject _cls, jobject bb)
{
	Ptr2Long p2l;
	p2l.longVal = 0;
	p2l.ptrVal = (*env)->GetDirectBufferAddress(env, bb);
	return p2l.longVal;
}

/*
 * Class:     org_postgresql_pljava_pg_DatumUtils
 * Method:    _map
 * Signature: (JI)Ljava/nio/ByteBuffer;
 */
JNIEXPORT jobject JNICALL
Java_org_postgresql_pljava_pg_DatumUtils__1map(JNIEnv* env, jobject _cls, jlong nativeAddress, jint length)
{
	Ptr2Long p2l;
	p2l.longVal = nativeAddress;
	return (*env)->NewDirectByteBuffer(env, p2l.ptrVal, length);
}

/*
 * Class:     org_postgresql_pljava_pg_DatumUtils
 * Method:    _mapCString
 * Signature: (J)Ljava/nio/ByteBuffer;
 */
JNIEXPORT jobject JNICALL
Java_org_postgresql_pljava_pg_DatumUtils__1mapCString(JNIEnv* env, jobject _cls, jlong nativeAddress)
{
	jlong length;
	void *base;
	Ptr2Long p2l;

	p2l.longVal = nativeAddress;
	base = p2l.ptrVal;
	length = (jlong)strlen(base);
	return (*env)->NewDirectByteBuffer(env, base, length);
}

/*
 * Class:     org_postgresql_pljava_pg_DatumUtils
 * Method:    _mapVarlena
 * Signature: (Ljava/nio/ByteBuffer;JJJ)Lorg/postgresql/pljava/adt/spi/Datum$Input;
 */
JNIEXPORT jobject JNICALL
Java_org_postgresql_pljava_pg_DatumUtils__1mapVarlena(JNIEnv* env, jobject _cls, jobject bb, jlong offset, jlong resowner, jlong memcontext)
{
	Ptr2Long p2lvl;
	Ptr2Long p2lro;
	Ptr2Long p2lmc;
	jobject result = NULL;

	p2lvl.longVal = 0;
	if ( NULL != bb )
	{
		p2lvl.ptrVal = (*env)->GetDirectBufferAddress(env, bb);
		if ( NULL == p2lvl.ptrVal )
			return NULL;
	}
	p2lvl.longVal += offset;

	p2lro.longVal = resowner;
	p2lmc.longVal = memcontext;

	BEGIN_NATIVE_AND_TRY
	result =  pljava_VarlenaWrapper_Input(PointerGetDatum(p2lvl.ptrVal),
		(MemoryContext)p2lmc.ptrVal, (ResourceOwner)p2lro.ptrVal);
	END_NATIVE_AND_CATCH("_mapVarlena")
	return result;
}


/*
 * Class:     org_postgresql_pljava_pg_MemoryContext_EarlyNatives
 * Method:    _registerCallback
 * Signature: (J)V;
 */
JNIEXPORT void JNICALL
Java_org_postgresql_pljava_pg_MemoryContextImpl_00024EarlyNatives__1registerCallback(JNIEnv* env, jobject _cls, jlong nativeAddress)
{
	Ptr2Long p2l;
	MemoryContext cxt;
	MemoryContextCallback *cb;

	p2l.longVal = nativeAddress;
	cxt = p2l.ptrVal;
	BEGIN_NATIVE_AND_TRY
	/*
	 * Optimization? Use MemoryContextAllocExtended with NO_OOM, and do without
	 * the AND_TRY/AND_CATCH to catch a PostgreSQL ereport.
	 */
	cb = MemoryContextAlloc(cxt, sizeof *cb);
	cb->func = memoryContextCallback;
	cb->arg = cxt;
	MemoryContextRegisterResetCallback(cxt, cb);
	END_NATIVE_AND_CATCH("_registerCallback")
}

/*
 * Class:     org_postgresql_pljava_pg_MemoryContext_EarlyNatives
 * Method:    _window
 * Signature: ()[Ljava/nio/ByteBuffer;
 *
 * Return an array of ByteBuffers constructed to window the PostgreSQL globals
 * holding the well-known memory contexts. The indices into the array are
 * assigned arbitrarily in the API class CatalogObject.Factory and inherited
 * from it in CatalogObjectImpl.Factory, from which the native .h makes them
 * visible here. A peculiar consequence is that the code in MemoryContextImpl
 * can be ignorant of them, and just fetch the array element at the index passed
 * from the API class.
 */
JNIEXPORT jobject JNICALL
Java_org_postgresql_pljava_pg_MemoryContextImpl_00024EarlyNatives__1window(JNIEnv* env, jobject _cls, jclass component)
{
	jobject r = (*env)->NewObjectArray(env, (jsize)10, component, NULL);
	if ( NULL == r )
		return NULL;

#define POPULATE(tag) do {\
	jobject b = (*env)->NewDirectByteBuffer(env, \
	&tag##Context, sizeof tag##Context);\
	if ( NULL == b )\
		return NULL;\
	(*env)->SetObjectArrayElement(env, r, \
	(jsize)org_postgresql_pljava_pg_CatalogObjectImpl_Factory_MCX_##tag, \
	b);\
} while (0)

	POPULATE(CurrentMemory);
	POPULATE(TopMemory);
	POPULATE(Error);
	POPULATE(Postmaster);
	POPULATE(CacheMemory);
	POPULATE(Message);
	POPULATE(TopTransaction);
	POPULATE(CurTransaction);
	POPULATE(Portal);
	POPULATE(JavaMemory);

#undef POPULATE

	return r;
}

/*
 * Class:     org_postgresql_pljava_pg_ResourceOwnerImpl_EarlyNatives
 * Method:    _window
 * Signature: ()[Ljava/nio/ByteBuffer;
 *
 * Return an array of ByteBuffers constructed to window the PostgreSQL globals
 * holding the well-known resource owners. The indices into the array are
 * assigned arbitrarily in the API class CatalogObject.Factory and inherited
 * from it in CatalogObjectImpl.Factory, from which the native .h makes them
 * visible here. A peculiar consequence is that the code in ResourceOwnerImpl
 * can be ignorant of them, and just fetch the array element at the index passed
 * from the API class.
 */
JNIEXPORT jobject JNICALL
Java_org_postgresql_pljava_pg_ResourceOwnerImpl_00024EarlyNatives__1window(JNIEnv* env, jobject _cls, jclass component)
{
	jobject r = (*env)->NewObjectArray(env, (jsize)4, component, NULL);
	if ( NULL == r )
		return NULL;

#define POPULATE(tag) do {\
	jobject b = (*env)->NewDirectByteBuffer(env, \
	&tag##ResourceOwner, sizeof tag##ResourceOwner);\
	if ( NULL == b )\
		return NULL;\
	(*env)->SetObjectArrayElement(env, r, \
	(jsize)org_postgresql_pljava_pg_CatalogObjectImpl_Factory_RSO_##tag, \
	b);\
} while (0)

	POPULATE(Current);
	POPULATE(CurTransaction);
	POPULATE(TopTransaction);
#if PG_VERSION_NO >= 120000
	POPULATE(AuxProcess);
#endif
<<<<<<< HEAD
=======

#undef POPULATE

	return r;
}

/*
 * Class:     org_postgresql_pljava_internal_SPI_EarlyNatives
 * Method:    _window
 * Signature: ()[Ljava/nio/ByteBuffer;
 *
 * Return an array of ByteBuffers constructed to window the PostgreSQL globals
 * SPI_result, SPI_processed, and SPI_tuptable. The indices into the array are
 * assigned arbitrarily in the internal class SPI, from which the native .h
 * makes them visible here.
 */
JNIEXPORT jobject JNICALL
Java_org_postgresql_pljava_internal_SPI_00024EarlyNatives__1window(JNIEnv* env, jobject _cls, jclass component)
{
	jobject r = (*env)->NewObjectArray(env, (jsize)3, component, NULL);
	if ( NULL == r )
		return NULL;

#define POPULATE(tag) do {\
	jobject b = (*env)->NewDirectByteBuffer(env, &tag, sizeof tag);\
	if ( NULL == b )\
		return NULL;\
	(*env)->SetObjectArrayElement(env, r, \
	(jsize)org_postgresql_pljava_internal_SPI_##tag, \
	b);\
} while (0)

	POPULATE(SPI_result);
	POPULATE(SPI_processed);
	POPULATE(SPI_tuptable);
>>>>>>> bed22652

#undef POPULATE

	return r;
}

/*
 * Class:     org_postgresql_pljava_pg_TupleDescImpl
 * Method:    _assign_record_type_typmod
 * Signature: (Ljava/nio/ByteBuffer)I
 */
JNIEXPORT jint JNICALL
Java_org_postgresql_pljava_pg_TupleDescImpl__1assign_1record_1type_1typmod(JNIEnv* env, jobject _cls, jobject td_b)
{
	TupleDesc td = (*env)->GetDirectBufferAddress(env, td_b);
	if ( NULL == td )
		return -1;

	BEGIN_NATIVE_AND_TRY
	assign_record_type_typmod(td);
	END_NATIVE_AND_CATCH("_assign_record_type_typmod")
	return td->tdtypmod;
}

/*
 * Class:     org_postgresql_pljava_pg_TupleTableSlotImpl
 * Method:    _getsomeattrs
 * Signature: (Ljava/nio/ByteBuffer;I)V
 */
JNIEXPORT void JNICALL
Java_org_postgresql_pljava_pg_TupleTableSlotImpl__1getsomeattrs(JNIEnv* env, jobject _cls, jobject tts_b, jint attnum)
{
	TupleTableSlot *tts = (*env)->GetDirectBufferAddress(env, tts_b);
	if ( NULL == tts )
		return;

	BEGIN_NATIVE_AND_TRY
	slot_getsomeattrs_int(tts, attnum);
	END_NATIVE_AND_CATCH("_getsomeattrs")
}

/*
 * Class:     org_postgresql_pljava_pg_TupleTableSlotImpl
 * Method:    _store_heaptuple
 * Signature: (Ljava/nio/ByteBuffer;JZ)V
 */
JNIEXPORT void JNICALL
Java_org_postgresql_pljava_pg_TupleTableSlotImpl__1store_1heaptuple(JNIEnv* env, jobject _cls, jobject tts_b, jlong ht, jboolean shouldFree)
{
	Ptr2Long p2l;
	HeapTuple htp;
	TupleTableSlot *tts = (*env)->GetDirectBufferAddress(env, tts_b);
	if ( NULL == tts )
		return;

	BEGIN_NATIVE_AND_TRY
	p2l.longVal = ht;
	htp = p2l.ptrVal;
	ExecStoreHeapTuple(htp, tts, JNI_TRUE == shouldFree);
	END_NATIVE_AND_CATCH("_store_heaptuple")
}<|MERGE_RESOLUTION|>--- conflicted
+++ resolved
@@ -905,8 +905,6 @@
 #if PG_VERSION_NO >= 120000
 	POPULATE(AuxProcess);
 #endif
-<<<<<<< HEAD
-=======
 
 #undef POPULATE
 
@@ -942,7 +940,6 @@
 	POPULATE(SPI_result);
 	POPULATE(SPI_processed);
 	POPULATE(SPI_tuptable);
->>>>>>> bed22652
 
 #undef POPULATE
 
