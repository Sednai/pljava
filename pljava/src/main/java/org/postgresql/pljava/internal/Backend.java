/*
<<<<<<< HEAD
 * Copyright (c) 2004-2020 Tada AB and other contributors, as listed below.
=======
 * Copyright (c) 2004-2021 Tada AB and other contributors, as listed below.
>>>>>>> ec688dc1
 *
 * All rights reserved. This program and the accompanying materials
 * are made available under the terms of the The BSD 3-Clause License
 * which accompanies this distribution, and is available at
 * http://opensource.org/licenses/BSD-3-Clause
 *
 * Contributors:
 *   Tada AB
 *   Purdue University
 */
package org.postgresql.pljava.internal;

import java.io.InputStream;
<<<<<<< HEAD
import java.io.IOException;

import java.sql.SQLException;
import java.sql.SQLDataException;
import java.util.ArrayList;
import java.util.Collections;
import java.util.List;
import java.util.regex.Matcher;
import java.util.regex.Pattern;
=======
import java.net.MalformedURLException;
import java.net.URL;
import java.net.URLConnection;
import java.security.AccessController;
import java.security.Permission;
import java.sql.SQLException;
import java.sql.SQLFeatureNotSupportedException;
import java.util.PropertyPermission;
import java.util.logging.Level;
import java.util.logging.Logger;
>>>>>>> ec688dc1

import org.postgresql.pljava.elog.ELogHandler; // for javadoc

import org.postgresql.pljava.sqlgen.Lexicals.Identifier;
import static org.postgresql.pljava.sqlgen.Lexicals.identifierFrom;
import static
	org.postgresql.pljava.sqlgen.Lexicals.ISO_AND_PG_IDENTIFIER_CAPTURING;

/**
 * Provides access to some useful routines in the PostgreSQL server.
 * @author Thomas Hallgren
 */
public class Backend
{
	/**
	 * All native calls synchronize on this object.
	 */
	public static final Object THREADLOCK;

	/**
	 * Will be {@code Boolean.TRUE} on the one primordial thread first entered
	 * from PG, and null on any other thread.
	 */
	public static final ThreadLocal<Boolean> IAMPGTHREAD = new ThreadLocal<>();

	static
	{
		IAMPGTHREAD.set(Boolean.TRUE);
		THREADLOCK = EarlyNatives._forbidOtherThreads() ? null : new Object();
		/*
		 * With any luck, the static final null-or-not-ness of THREADLOCK will
		 * cause JIT to quickly specialize the doInPG() methods to one or the
		 * other branch of their code.
		 */

		try  ( InputStream is =
		   Backend.class.getResourceAsStream("EntryPoints.class") )
		{
			byte[] image = is.readAllBytes();
			EarlyNatives._defineClass(
				"org/postgresql/pljava/internal/EntryPoints",
				Backend.class.getClassLoader(), image);
		}
		catch ( IOException e )
		{
			throw new ExceptionInInitializerError(e);
		}
   }

	private static Session s_session;

	private static final Pattern s_gucList = Pattern.compile(String.format(
		"\\G(?:%1$s)(?<more>,\\s*+)?+", ISO_AND_PG_IDENTIFIER_CAPTURING));

	public static synchronized Session getSession()
	{
		if(s_session == null)
			s_session = new Session();
		return s_session;
	}

	/**
	 * Do an operation on a thread with serialized access to call into
	 * PostgreSQL, returning a result.
	 */
	public static <T, E extends Throwable> T doInPG(Checked.Supplier<T,E> op)
	throws E
	{
		if ( null != THREADLOCK )
			synchronized(THREADLOCK)
			{
				return op.get();
			}
		assertThreadMayEnterPG();
		return op.get();
	}

	/**
	 * Specialization of {@link #doInPG(Supplier) doInPG} for operations that
	 * return no result. This version must be present, as the Java compiler will
	 * not automagically match a void lambda or method reference to
	 * {@code Supplier<Void>}.
	 */
	public static <E extends Throwable> void doInPG(Checked.Runnable<E> op)
	throws E
	{
		if ( null != THREADLOCK )
			synchronized(THREADLOCK)
			{
				op.run();
				return;
			}
		assertThreadMayEnterPG();
		op.run();
	}

	/**
	 * Specialization of {@link #doInPG(Supplier) doInPG} for operations that
	 * return a boolean result. This method need not be present: without it, the
	 * Java compiler will happily match boolean lambdas or method references to
	 * the generic method, at the small cost of some boxing/unboxing; providing
	 * this method simply allows that to be avoided.
	 */
	public static <E extends Throwable> boolean doInPG(
		Checked.BooleanSupplier<E> op)
	throws E
	{
		if ( null != THREADLOCK )
			synchronized(THREADLOCK)
			{
				return op.getAsBoolean();
			}
		assertThreadMayEnterPG();
		return op.getAsBoolean();
	}

	/**
	 * Specialization of {@link #doInPG(Supplier) doInPG} for operations that
	 * return a double result. This method need not be present: without it, the
	 * Java compiler will happily match double lambdas or method references to
	 * the generic method, at the small cost of some boxing/unboxing; providing
	 * this method simply allows that to be avoided.
	 */
	public static <E extends Throwable> double doInPG(
		Checked.DoubleSupplier<E> op)
	throws E
	{
		if ( null != THREADLOCK )
			synchronized(THREADLOCK)
			{
				return op.getAsDouble();
			}
		assertThreadMayEnterPG();
		return op.getAsDouble();
	}

	/**
	 * Specialization of {@link #doInPG(Supplier) doInPG} for operations that
	 * return an int result. This method need not be present: without it, the
	 * Java compiler will happily match int lambdas or method references to
	 * the generic method, at the small cost of some boxing/unboxing; providing
	 * this method simply allows that to be avoided.
	 */
	public static <E extends Throwable> int doInPG(Checked.IntSupplier<E> op)
	throws E
	{
		if ( null != THREADLOCK )
			synchronized(THREADLOCK)
			{
				return op.getAsInt();
			}
		assertThreadMayEnterPG();
		return op.getAsInt();
	}

	/**
	 * Specialization of {@link #doInPG(Supplier) doInPG} for operations that
	 * return a long result. This method need not be present: without it, the
	 * Java compiler will happily match int lambdas or method references to
	 * the generic method, at the small cost of some boxing/unboxing; providing
	 * this method simply allows that to be avoided.
	 */
	public static <E extends Throwable> long doInPG(Checked.LongSupplier<E> op)
	throws E
	{
		if ( null != THREADLOCK )
			synchronized(THREADLOCK)
			{
				return op.getAsLong();
			}
		assertThreadMayEnterPG();
		return op.getAsLong();
	}

	/**
	 * Return true if the current thread may JNI-call into Postgres.
	 *<p>
	 * In PL/Java's threading model, only one thread (or only one thread at a
	 * time, depending on the setting of {@code pljava.java_thread_pg_entry})
	 * may make calls into the native PostgreSQL code.
	 *<p>
	 * <b>Note:</b> The setting {@code pljava.java_thread_pg_entry=error} is an
	 * exception; under that setting this method will return true for any
	 * thread that acquires the {@code THREADLOCK} monitor, but any such thread
	 * that isn't the actual original PG thread will have an exception thrown
	 * if it calls into PG.
	 *<p>
	 * Under the setting {@code pljava.java_thread_pg_entry=throw}, this method
	 * will only return true for the one primordial PG thread (and there is no
	 * {@code THREADLOCK} object to do any monitor operations on).
	 * @return true if the current thread is the one prepared to enter PG.
	 */
	public static boolean threadMayEnterPG()
	{
		if ( null != THREADLOCK )
			return Thread.holdsLock(THREADLOCK);
		return Boolean.TRUE == IAMPGTHREAD.get();
	}

	/**
	 * Throw {@code IllegalStateException} if {@code threadMayEnterPG()} would
	 * return false.
	 *<p>
	 * This method is only called in, and only correct for, the case where no
	 * {@code THREADLOCK} is in use and only the one primordial thread is ever
	 * allowed into PG.
	 */
	private static void assertThreadMayEnterPG()
	{
		if ( null == IAMPGTHREAD.get() )
			throw new IllegalStateException(
				"Attempt by non-initial thread to enter PostgreSQL from Java");
	}

	/**
	 * Returns the configuration option as read from the Global
	 * Unified Config package (GUC).
	 * @param key The name of the option.
	 * @return The value of the option.
	 */
	public static String getConfigOption(String key)
	{
		return doInPG(() -> _getConfigOption(key));
	}

	public static List<Identifier.Simple> getListConfigOption(String key)
	throws SQLException
	{
		final Matcher m = s_gucList.matcher(getConfigOption(key));
		ArrayList<Identifier.Simple> al = new ArrayList<>();
		while ( m.find() )
		{
			al.add(identifierFrom(m));
			if ( null != m.group("more") )
				continue;
			if ( ! m.hitEnd() )
				throw new SQLDataException(String.format(
					"configuration option \"%1$s\" improper list syntax",
					key), "22P02");
		}
		al.trimToSize();
		return Collections.unmodifiableList(al);
	}

	/**
	 * Returns the size of the statement cache.
	 * @return the size of the statement cache.
	 */
	public static int getStatementCacheSize()
	{
		return doInPG(Backend::_getStatementCacheSize);
	}

	/**
	 * Log a message using the internal elog command.
	 * @param logLevel The log level as defined in
	 * {@link ELogHandler}.
	 * @param str The message
	 */
	public static void log(int logLevel, String str)
	{
<<<<<<< HEAD
		doInPG(() -> _log(logLevel, str));
=======
		final URL m_pljavaJar = Backend.class.getProtectionDomain()
			.getCodeSource().getLocation();

		void assertPermission(Permission perm)
		{
			if(perm instanceof FilePermission)
			{
				String actions = perm.getActions();
				if("read".equals(actions))
				{
					// Allow read of /dev/random
					// and /dev/urandom

					String fileName = perm.getName();

					if ( "/dev/random".equals( fileName )
					     || 
					     "/dev/urandom".equals( fileName )
						)
						return;
					
					// Must be able to read
					// timezone info etc. in the
					// java installation
					// directory.
					//
					File javaHome = new File(System.getProperty("java.home"));
					File accessedFile = new File(perm.getName());
					File fileDir = accessedFile.getParentFile();
					while(fileDir != null)
					{
						if(fileDir.equals(javaHome))
							return;
						fileDir = fileDir.getParentFile();
					}

					// Adding a CharsetProvider to our own jar means that system
					// code (Charset.forName and friends, calling ServiceLoader
					// under their own protection domain) has to read it.
					//
					try
					{
						if ( new URL("file", "", fileName)
								.equals(m_pljavaJar) )
						{
							AccessController.checkPermission(perm);
							return;
						}
					}
					catch ( MalformedURLException e ) { }
				}
				throw new SecurityException(perm.getActions() + " on " + perm.getName());
			}
			super.assertPermission(perm);
		}
	};

	public static void addClassImages(int jarId, String urlString)
	throws SQLException
	{
		InputStream urlStream = null;
		boolean wasTrusted = (System.getSecurityManager() == s_trustedSecurityManager);

		if(wasTrusted)
			setTrusted(false);

		try
		{
			URL url = new URL(urlString);
			URLConnection uc = url.openConnection();
			uc.connect();
			int sz = uc.getContentLength(); // once java6 obsolete, use ...Long
			urlStream = uc.getInputStream();
			Commands.addClassImages(jarId, urlStream, sz);
		}
		catch(IOException e)
		{
			throw new SQLException("I/O exception reading jar file: " + e.getMessage());
		}
		finally
		{
			if(urlStream != null)
				try { urlStream.close(); } catch(IOException e) {}
			if(wasTrusted)
				setTrusted(true);
		}
>>>>>>> ec688dc1
	}

	public static void clearFunctionCache()
	{
		doInPG(Backend::_clearFunctionCache);
	}

	public static boolean isCreatingExtension()
	{
		return doInPG(Backend::_isCreatingExtension);
	}

	/**
	 * Returns the path of PL/Java's shared library.
	 * @throws SQLException if for some reason it can't be determined.
	 */
<<<<<<< HEAD
	public static String myLibraryPath() throws SQLException
	{
		String result = doInPG(Backend::_myLibraryPath);

		if ( null != result )
			return result;

		throw new SQLException("Unable to retrieve PL/Java's library path");
=======
	private static void setTrusted(boolean trusted)
	throws SQLException
	{
		SecurityManager mgr =
			trusted ? s_trustedSecurityManager : s_untrustedSecurityManager;
		s_inSetTrusted = true;
		try
		{
			Logger log = Logger.getAnonymousLogger();
			if(log.isLoggable(Level.FINER))
				log.finer("Using SecurityManager for " + (trusted ? "trusted" : "untrusted") + " language");
			System.setSecurityManager(mgr);
			if ( System.getSecurityManager() == mgr )
				return;
		}
		catch ( UnsupportedOperationException e ) { }
		finally
		{
			s_inSetTrusted = false;
		}
		if ( ! trusted )
			return;

		throw new SQLFeatureNotSupportedException(
			"PL/Java 1.5, when running on this version of Java, cannot " +
			"execute trusted functions. Possible solutions: (1) upgrade to " +
			"a post-JEP411 PL/Java version; (2) downgrade Java to a version " +
			"before the functionality was removed; (3) redeclare functions " +
			"using the 'javau' (untrusted) PL/Java language. For more: " +
			"https://github.com/tada/pljava/wiki/JEP-411", "0A000");
>>>>>>> ec688dc1
	}

	/**
	 * Returns <code>true</code> if the backend is awaiting a return from a
	 * call into the JVM. This method will only return <code>false</code>
	 * when called from a thread other then the main thread and the main
	 * thread has returned from the call into the JVM.
	 */
	public static native boolean isCallingJava();

	/**
	 * Returns the value of the GUC custom variable <code>
	 * pljava.release_lingering_savepoints</code>.
	 */
	public static native boolean isReleaseLingeringSavepoints();

	private static native String _getConfigOption(String key);

	private static native int  _getStatementCacheSize();
	private static native void _log(int logLevel, String str);
	private static native void _clearFunctionCache();
	private static native boolean _isCreatingExtension();
	private static native String _myLibraryPath();

	private static class EarlyNatives
	{
		private static native boolean _forbidOtherThreads();
		private static native Class<?> _defineClass(
			String name, ClassLoader loader, byte[] buf);
	}
}<|MERGE_RESOLUTION|>--- conflicted
+++ resolved
@@ -1,9 +1,5 @@
 /*
-<<<<<<< HEAD
- * Copyright (c) 2004-2020 Tada AB and other contributors, as listed below.
-=======
  * Copyright (c) 2004-2021 Tada AB and other contributors, as listed below.
->>>>>>> ec688dc1
  *
  * All rights reserved. This program and the accompanying materials
  * are made available under the terms of the The BSD 3-Clause License
@@ -17,7 +13,6 @@
 package org.postgresql.pljava.internal;
 
 import java.io.InputStream;
-<<<<<<< HEAD
 import java.io.IOException;
 
 import java.sql.SQLException;
@@ -27,18 +22,6 @@
 import java.util.List;
 import java.util.regex.Matcher;
 import java.util.regex.Pattern;
-=======
-import java.net.MalformedURLException;
-import java.net.URL;
-import java.net.URLConnection;
-import java.security.AccessController;
-import java.security.Permission;
-import java.sql.SQLException;
-import java.sql.SQLFeatureNotSupportedException;
-import java.util.PropertyPermission;
-import java.util.logging.Level;
-import java.util.logging.Logger;
->>>>>>> ec688dc1
 
 import org.postgresql.pljava.elog.ELogHandler; // for javadoc
 
@@ -300,96 +283,7 @@
 	 */
 	public static void log(int logLevel, String str)
 	{
-<<<<<<< HEAD
 		doInPG(() -> _log(logLevel, str));
-=======
-		final URL m_pljavaJar = Backend.class.getProtectionDomain()
-			.getCodeSource().getLocation();
-
-		void assertPermission(Permission perm)
-		{
-			if(perm instanceof FilePermission)
-			{
-				String actions = perm.getActions();
-				if("read".equals(actions))
-				{
-					// Allow read of /dev/random
-					// and /dev/urandom
-
-					String fileName = perm.getName();
-
-					if ( "/dev/random".equals( fileName )
-					     || 
-					     "/dev/urandom".equals( fileName )
-						)
-						return;
-					
-					// Must be able to read
-					// timezone info etc. in the
-					// java installation
-					// directory.
-					//
-					File javaHome = new File(System.getProperty("java.home"));
-					File accessedFile = new File(perm.getName());
-					File fileDir = accessedFile.getParentFile();
-					while(fileDir != null)
-					{
-						if(fileDir.equals(javaHome))
-							return;
-						fileDir = fileDir.getParentFile();
-					}
-
-					// Adding a CharsetProvider to our own jar means that system
-					// code (Charset.forName and friends, calling ServiceLoader
-					// under their own protection domain) has to read it.
-					//
-					try
-					{
-						if ( new URL("file", "", fileName)
-								.equals(m_pljavaJar) )
-						{
-							AccessController.checkPermission(perm);
-							return;
-						}
-					}
-					catch ( MalformedURLException e ) { }
-				}
-				throw new SecurityException(perm.getActions() + " on " + perm.getName());
-			}
-			super.assertPermission(perm);
-		}
-	};
-
-	public static void addClassImages(int jarId, String urlString)
-	throws SQLException
-	{
-		InputStream urlStream = null;
-		boolean wasTrusted = (System.getSecurityManager() == s_trustedSecurityManager);
-
-		if(wasTrusted)
-			setTrusted(false);
-
-		try
-		{
-			URL url = new URL(urlString);
-			URLConnection uc = url.openConnection();
-			uc.connect();
-			int sz = uc.getContentLength(); // once java6 obsolete, use ...Long
-			urlStream = uc.getInputStream();
-			Commands.addClassImages(jarId, urlStream, sz);
-		}
-		catch(IOException e)
-		{
-			throw new SQLException("I/O exception reading jar file: " + e.getMessage());
-		}
-		finally
-		{
-			if(urlStream != null)
-				try { urlStream.close(); } catch(IOException e) {}
-			if(wasTrusted)
-				setTrusted(true);
-		}
->>>>>>> ec688dc1
 	}
 
 	public static void clearFunctionCache()
@@ -406,7 +300,6 @@
 	 * Returns the path of PL/Java's shared library.
 	 * @throws SQLException if for some reason it can't be determined.
 	 */
-<<<<<<< HEAD
 	public static String myLibraryPath() throws SQLException
 	{
 		String result = doInPG(Backend::_myLibraryPath);
@@ -415,38 +308,6 @@
 			return result;
 
 		throw new SQLException("Unable to retrieve PL/Java's library path");
-=======
-	private static void setTrusted(boolean trusted)
-	throws SQLException
-	{
-		SecurityManager mgr =
-			trusted ? s_trustedSecurityManager : s_untrustedSecurityManager;
-		s_inSetTrusted = true;
-		try
-		{
-			Logger log = Logger.getAnonymousLogger();
-			if(log.isLoggable(Level.FINER))
-				log.finer("Using SecurityManager for " + (trusted ? "trusted" : "untrusted") + " language");
-			System.setSecurityManager(mgr);
-			if ( System.getSecurityManager() == mgr )
-				return;
-		}
-		catch ( UnsupportedOperationException e ) { }
-		finally
-		{
-			s_inSetTrusted = false;
-		}
-		if ( ! trusted )
-			return;
-
-		throw new SQLFeatureNotSupportedException(
-			"PL/Java 1.5, when running on this version of Java, cannot " +
-			"execute trusted functions. Possible solutions: (1) upgrade to " +
-			"a post-JEP411 PL/Java version; (2) downgrade Java to a version " +
-			"before the functionality was removed; (3) redeclare functions " +
-			"using the 'javau' (untrusted) PL/Java language. For more: " +
-			"https://github.com/tada/pljava/wiki/JEP-411", "0A000");
->>>>>>> ec688dc1
 	}
 
 	/**
