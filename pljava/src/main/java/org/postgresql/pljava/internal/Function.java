/*
<<<<<<< HEAD
 * Copyright (c) 2016-2022 Tada AB and other contributors, as listed below.
=======
 * Copyright (c) 2016-2023 Tada AB and other contributors, as listed below.
>>>>>>> 63acc15a
 *
 * All rights reserved. This program and the accompanying materials
 * are made available under the terms of the The BSD 3-Clause License
 * which accompanies this distribution, and is available at
 * http://opensource.org/licenses/BSD-3-Clause
 *
 * Contributors:
 *   Chapman Flack
 */
package org.postgresql.pljava.internal;

import java.lang.invoke.MethodHandle;
import java.lang.invoke.MethodHandles;
import java.lang.invoke.MethodHandles.Lookup;
import static java.lang.invoke.MethodHandles.arrayElementGetter;
import static java.lang.invoke.MethodHandles.arrayElementSetter;
import static java.lang.invoke.MethodHandles.collectArguments;
import static java.lang.invoke.MethodHandles.constant;
import static java.lang.invoke.MethodHandles.dropArguments;
import static java.lang.invoke.MethodHandles.empty;
import static java.lang.invoke.MethodHandles.exactInvoker;
import static java.lang.invoke.MethodHandles.explicitCastArguments;
import static java.lang.invoke.MethodHandles.filterArguments;
import static java.lang.invoke.MethodHandles.filterReturnValue;
import static java.lang.invoke.MethodHandles.foldArguments;
import static java.lang.invoke.MethodHandles.guardWithTest;
import static java.lang.invoke.MethodHandles.identity;
import static java.lang.invoke.MethodHandles.insertArguments;
import static java.lang.invoke.MethodHandles.lookup;
import static java.lang.invoke.MethodHandles.permuteArguments;
import static java.lang.invoke.MethodHandles.publicLookup;
import static java.lang.invoke.MethodHandles.zero;
import java.lang.invoke.MethodType;
import static java.lang.invoke.MethodType.methodType;
import java.lang.invoke.WrongMethodTypeException;

import java.lang.reflect.Array;

import java.nio.ByteBuffer;
import java.nio.ByteOrder;

import java.security.AccessControlContext;
import java.security.CodeSigner;
import java.security.CodeSource;
import java.security.Principal;
import java.security.ProtectionDomain;

import java.sql.ResultSet;
import java.sql.SQLData;
import java.sql.SQLException;
import java.sql.SQLFeatureNotSupportedException;
import java.sql.SQLInput;
import java.sql.SQLOutput;
import java.sql.SQLNonTransientException;
import java.sql.SQLSyntaxErrorException;

import static java.util.Arrays.copyOf;
import static java.util.Collections.addAll;
import java.util.Iterator;
import java.util.LinkedList;
import java.util.List;
import java.util.Map;
import java.util.Objects;
import java.util.Set;
import java.util.regex.Matcher;
import java.util.regex.Pattern;
import static java.util.regex.Pattern.compile;

import javax.security.auth.Subject;
import javax.security.auth.SubjectDomainCombiner;

import org.postgresql.pljava.PLPrincipal;
import org.postgresql.pljava.ResultSetHandle;
import org.postgresql.pljava.ResultSetProvider;
import org.postgresql.pljava.sqlgen.Lexicals.Identifier;

import static org.postgresql.pljava.internal.Backend.doInPG;
import org.postgresql.pljava.internal.EntryPoints;
import org.postgresql.pljava.internal.EntryPoints.Invocable;
import static org.postgresql.pljava.internal.EntryPoints.invocable;
import static org.postgresql.pljava.internal.EntryPoints.loadAndInitWithACC;
import static org.postgresql.pljava.internal.Privilege.doPrivileged;
import static org.postgresql.pljava.jdbc.TypeOid.INVALID;
import static org.postgresql.pljava.jdbc.TypeOid.TRIGGEROID;
import org.postgresql.pljava.management.Commands;
import org.postgresql.pljava.sqlj.Loader;

/**
 * Methods to look up a PL/Java function and prepare it for invocation.
 *<p>
 * This class contains, mostly, logic that was originally in {@code Function.c}
 * and has been ported to Java for better maintainability and adaptability. Many
 * methods here have similar or identical names to the C functions they replace.
 *<p>
 * When a PL/Java function is called, the C call handler will call the C
 * {@code Function_getFunction}, which will delegate to {@code Function_create}
 * if the function has not already been called. That C function calls the
 * {@link #create create} method here, which ultimately (after all parsing of
 * the {@code CREATE FUNCTION ... AS ...} information, matching up of parameter
 * and return types, etc.) will return an {@code Invocable} to use when
 * invoking the function.
 *<p>
 * This remains a hybrid approach, in which PL/Java's legacy C {@code Type}
 * infrastructure is used for converting the parameter and return values, and a
 * C {@code Function_} structure kept in a C hash table holds the details
 * needed for invocation, including the {@code Invocable} created here. The
 * methods in this class also use some JNI calls to contribute and retrieve
 * additional details that belong in the C structure.
 *<p>
 * The {@code Invocable} returned here by {@code create} will have return type
 * {@code Object} in all cases, and no formal parameters. It can
 * contain bound references to the static {@code s_referenceParameters} and
 * {@code s_primitiveParameters} declared in this class, and will fetch the
 * parameters from there (where invocation code in {@code Function.c} will have
 * put them) at the time of invocation. The parameter areas are static, but
 * invocation takes place only on the PG thread, and the method handles created
 * here will have fetched all of the values to push on the stack before the
 * (potentially reentrant) target method is invoked. If the method has a
 * primitive return type, its return value will be placed in the first slot of
 * {@code s_primitiveParameters} and the {@code Invocable} returns null.
 * Naturally, the (potentially reentrant) target method has already returned
 * before that value is placed in the static slot.
 */
public class Function
{
	/**
	 * Prevent instantiation.
	 */
	private Function()
	{
	}

	private static class EarlyNatives
	{
		/*
		 * Pass the Java-allocated s_referenceParameters area down to the C code
		 * and obtain the ByteBuffer over the C-allocated primitives area.
		 */
		private static native ByteBuffer _parameterArea(Object[] refs);
	}

	/**
	 * Return null if the {@code prosrc} field in the provided {@code procTup}
	 * does not have the form of a UDT specification; if it does, return the
	 * associated class, loaded with the class loader for {@code schemaName}.
	 */
	public static Class<? extends SQLData> getClassIfUDT(
		ResultSet procTup, String schemaName)
	throws SQLException
	{
		Matcher info = parse(procTup);
		String className = info.group("udtcls");

		if ( null == className )
			return null;

		Identifier.Simple schema = Identifier.Simple.fromCatalog(schemaName);
		return
			loadClass(Loader.getSchemaLoader(schema), className, null)
				.asSubclass(SQLData.class);
	}

	/**
	 * Like the original C function of the same name, using effectively the same
	 * inputs, but producing a {@code MethodType} instead of a JNI signature.
	 *<p>
	 * The return type is the last element of {@code jTypes}.
	 *<p>
	 * {@code acc} is non-null if validating and class initializers should
	 * be run for parameter and return-type classes; in any other case it is
	 * null (see {@code loadClass}).
	 */
	private static MethodType buildSignature(
		ClassLoader schemaLoader, String[] jTypes, AccessControlContext acc,
		boolean commute,
		boolean retTypeIsOutParameter, boolean isMultiCall, boolean altForm)
	throws SQLException
	{
		/*
		 * Begin by assuming we won't include the "return" type among the
		 * parameter types.
		 */
		int rtIdx = jTypes.length - 1;
		String retJType = jTypes[rtIdx];

		/*
		 * As things are currently arranged, retTypeIsOutParameter is equivalent
		 * to "the return type is composite" and "the type is ResultSet".
		 */
		assert retTypeIsOutParameter == ("java.sql.ResultSet".equals(retJType));

		/*
		 * And ... if the return type is composite, and this isn't a multi-call,
		 * then it does go at the end of the other parameters.
		 */
		if ( ! isMultiCall  &&  retTypeIsOutParameter )
			++ rtIdx;

		Class<?>[] pTypes = new Class<?>[ rtIdx ];

		for ( int i = 0 ; i < rtIdx ; ++ i )
			pTypes[i] = loadClass(schemaLoader, jTypes[i], acc);

		if ( commute )
		{
			Class<?> t = pTypes[0];
			pTypes[0] = pTypes[1];
			pTypes[1] = t;
		}

		Class<?> returnType =
			getReturnSignature(schemaLoader, retJType, acc,
				retTypeIsOutParameter, isMultiCall, altForm);

		return methodType(returnType, pTypes);
	}

	/**
	 * Return a {@code Class} object for the target method's return type.
	 *<p>
	 * The C original in this case was a "virtual method" on {@code Type}, but
	 * only one "subclass" ({@code Composite}) ever overrode the default
	 * behavior. The default (for everything else but {@code Composite}) is to
	 * return the type unchanged in the non-multicall case, or {@code Iterator}
	 * (of that type) for multicall.
	 *<p>
	 * The overridden behavior for a composite type is to return boolean in the
	 * non-multicall case, else one of {@code ResultSetHandle} or
	 * {@code ResultSetProvider} depending on {@code altForm}.
	 *<p>
	 * {@code acc} is non-null if validating and class initializers should
	 * be run for parameter and return-type classes; in any other case it is
	 * null (see {@code loadClass}).
	 */
	private static Class<?> getReturnSignature(
		ClassLoader schemaLoader, String retJType, AccessControlContext acc,
		boolean isComposite, boolean isMultiCall, boolean altForm)
	throws SQLException
	{
		if ( ! isComposite )
		{
			if ( isMultiCall )
				return Iterator.class;
			return loadClass(schemaLoader, retJType, acc);
		}

		/* The composite case */
		if ( isMultiCall )
			return altForm ? ResultSetHandle.class : ResultSetProvider.class;
		return boolean.class;
	}

	/**
	 * A Lookup to be used for the few functions inside this module that are
	 * allowed to be declared in SQL.
	 */
	private static Lookup s_lookup =
		lookup().dropLookupMode(Lookup.PACKAGE);

	/**
	 * Return a Lookup appropriate to the target class, which will be a public
	 * Lookup unless the class is {@code Commands} in this module, whose public
	 * methods are the only ones inside this module that SQL is allowed to
	 * declare.
	 */
	private static Lookup lookupFor(Class<?> clazz)
	{
		if ( Commands.class == clazz )
			return s_lookup;
		return publicLookup().in(clazz);
	}

	/**
	 * Replacement for {@code getMethodID} in the C code, but producing a
	 * {@code MethodHandle} instead.
	 *<p>
	 * This is called in the cases where {@code init} would return a non-null
	 * method name: the non-UDT cases. UDT methods are handled their own
	 * special way.
	 *<p>
	 * This may modify the last element (the return type) of the {@code jTypes}
	 * array, in the course of hunting for the right return type of the method.
	 *<p>
	 * For now, this is a near-facsimile of the C implementation. A further step
	 * of refactoring into clearer idiomatic Java can come later.
	 *<p>
	 * {@code acc} is non-null if validating and class initializers should
	 * be run for parameter and return-type classes; in any other case it is
	 * null (see {@code loadClass}).
	 */
	private static MethodHandle getMethodHandle(
		ClassLoader schemaLoader, Class<?> clazz, String methodName,
		AccessControlContext acc, boolean commute,
		String[] jTypes, boolean retTypeIsOutParameter, boolean isMultiCall)
	throws SQLException
	{
		MethodType mt =
			buildSignature(schemaLoader, jTypes, acc, commute,
				retTypeIsOutParameter, isMultiCall, false); // try altForm false

		ReflectiveOperationException ex1 = null;
		try
		{
			return lookupFor(clazz).findStatic(clazz, methodName, mt);
		}
		catch ( ReflectiveOperationException e )
		{
			ex1 = e;
		}

		MethodType origMT = mt;
		Class<?> altType = null;
		Class<?> realRetType =
			loadClass(schemaLoader, jTypes[jTypes.length-1], acc);

		/* COPIED COMMENT:
		 * One valid reason for not finding the method is when
		 * the return type used in the signature is a primitive and
		 * the true return type of the method is the object class that
		 * corresponds to that primitive.
		 */
		if ( realRetType.isPrimitive() )
		{
			altType = methodType(realRetType).wrap().returnType();
			realRetType = altType;
		}

		/* COPIED COMMENT:
		 * Another reason might be that we expected a ResultSetProvider
		 * but the implementation returns a ResultSetHandle that needs to be
		 * wrapped. The wrapping is internal so we retain the original
		 * return type anyway.
		 */
		if ( ResultSet.class == realRetType )
			altType = realRetType;

		if ( null != altType )
		{
			jTypes[jTypes.length - 1] = altType.getCanonicalName();
			mt = buildSignature(schemaLoader, jTypes, acc, commute,
				retTypeIsOutParameter, isMultiCall, true); // retry altForm true
			try
			{
				MethodHandle h =
					lookupFor(clazz).findStatic(clazz, methodName, mt);
				return filterReturnValue(h, s_wrapWithPicker);
			}
			catch ( ReflectiveOperationException e )
			{
				SQLException sqe1 =
					memberException(clazz, methodName, origMT, ex1,
						true /*isStatic*/);
				SQLException sqe2 =
					memberException(clazz, methodName, mt, e,
						true /*isStatic*/);

				/*
				 * If one of the exceptions is NoSuchMethodException and the
				 * other isn't, then the one that isn't carries news about
				 * a problem with a method that actually was found. If that's
				 * the second one, we'll just lie a little about the order and
				 * report it first. (We never promised what order we'd do the
				 * lookups in anyway, and the current Java-to-PG exception
				 * translation only preserves the "first" one's details.)
				 */
				if ( ex1 instanceof NoSuchMethodException
					&& ! (e instanceof NoSuchMethodException) )
				{
					sqe2.setNextException(sqe1);
					throw sqe2;
				}

				sqe1.setNextException(sqe2);
				throw sqe1;
			}	
		}

		throw
			memberException(clazz, methodName, origMT, ex1, true /*isStatic*/);
	}

	/**
	 * Produce an exception for a class member not found, with a message that
	 * may include details from further down an exception's chain of causes.
	 */
	private static SQLException memberException(
		Class<?> clazz, String name, MethodType mt,
		ReflectiveOperationException e, boolean isStatic)
	{
		/*
		 * The most useful detail message to include may not be that
		 * of e itself, but further down the chain of causes, particularly
		 * if e is IllegalAccessException, which handle lookup can throw even
		 * for causes that aren't illegal access but rather linkage errors.
		 */
		Throwable t, prev;
		t = prev = e;
		for ( Class<?> c : List.of(
			IllegalAccessException.class, LinkageError.class,
			ClassNotFoundException.class, Void.class) )
		{
			if ( ! c.isInstance(t) )
			{
				t = prev;
				break;
			}
			prev = t;
			t = t.getCause();
		}

		String detail = (null == t) ? "" : (": " + t);

		return new SQLNonTransientException(
			String.format("resolving %smethod %s.%s with signature %s%s",
				(isStatic ? "static " : ""),
				clazz.getCanonicalName(), name, mt, detail),
			"38000");
	}

	/**
	 * Adapt an arbitrary static method's handle to what the C call handler
	 * expects to invoke.
	 *<p>
	 * Java does not allow a {@code MethodHandle} to be invoked directly from
	 * JNI. The invocation has to pass through a Java method that in turn
	 * invokes the handle. So there has to be a common way to pass an arbitrary
	 * method's parameters, whether reference or primitive.
	 *<p>
	 * The convention here will be that the C call handler segregates all of the
	 * incoming parameters into an {@code Object} array for all those of
	 * reference type, and a C array of {@code jvalue} for the primitives.
	 * Those arrays are static, and will be bound into the method handle
	 * produced here, which will fetch values from them when invoked.
	 *<p>
	 * The job of this method is to take any static method handle {@code mh} and
	 * return a method handle that takes no parameters, and invokes the original
	 * handle with the parameter values unpacked to their proper positions.
	 *<p>
	 * The handle's return type will always be {@code Object}. If the target
	 * has {@code void} or a primitive return type, null will be returned. Any
	 * primitive value returned by the target will be found in the first static
	 * primitive parameter slot. This convention allows a single wrapper method
	 * for all return types.
	 */
	private static MethodHandle adaptHandle(MethodHandle mh)
	{
		MethodType mt = mh.type();
		int parameterCount = mt.parameterCount();
		int primitives = (int)
			mt.parameterList().stream().filter(Class::isPrimitive).count();
		int references = parameterCount - primitives;
		short countCheck = (short)((references << 8) | (primitives & 0xff));

		/*
		 * "Erase" any/all reference types, parameter or return, to Object.
		 * Erasing the return type avoids wrong-method-type exceptions when
		 * invoking the handle from a wrapper method that returns Object.
		 * Erasing any reference parameter types is kind of a notational
		 * convenience: alternatively, each refGetter constructed below could
		 * be built to fetch from the Object array and cast to the non-erased
		 * parameter type, but this does the same for all of them in one
		 * swell foop.
		 */
		mh = mh.asType(mt.erase());

		/*
		 * mh represents a method taking some arbitrary arguments a0,...,a(n-1)
		 * where n is parameterCount. It is the ultimate target, invoked as the
		 * last thing that happens at invocation time.
		 *
		 * Each step in this construction produces a new mh that invokes the one
		 * from the step before, after doing something useful first. Therefore,
		 * the mh from the *last* of these construction steps is what will be
		 * invoked *first* when a call is later made. In other words, the order
		 * of these steps has a reverse-chronological flavor, producing handles
		 * whose chronological sequence will be last-to-first during a call.
		 *
		 * As a first construction step (and therefore the last thing to happen
		 * before the target method is ultimately invoked), add a countsZeroer
		 * (if there were nonzero parameter counts) to announce that the values
		 * have all been fetched and the static parameter area is free for use.
		 * The countsZeroer has void return and no parameters, so it doesn't
		 * affect the constructed parameter list.
		 */
		if ( 0 != countCheck )
			mh = foldArguments(mh, 0, s_countsZeroer);

		/*
		 * Iterate through the parameter indices in reverse order. Each step
		 * takes a method handle with parameters a0,...,ak
		 * and produces a handle with one fewer: a0,...ak-1.
		 * At invocation time, this handle will fetch the value for ak (from
		 * either the Object[] or the ByteBuffer as ak is of reference or
		 * primitive type), and invoke the next (in construction order, prior)
		 * handle.
		 *
		 * The handle left at the end of this loop will expect no parameters.
		 */
		while ( parameterCount --> 0 )
		{
			Class<?> pt = mt.parameterType(parameterCount);
			if ( pt.isPrimitive() )
			{
				MethodHandle primGetter;
				switch ( pt.getSimpleName() )
				{
				case "boolean": primGetter = s_booleanGetter; break;
				case "byte":    primGetter = s_byteGetter;    break;
				case "short":   primGetter = s_shortGetter;   break;
				case "char":    primGetter = s_charGetter;    break;
				case "int":     primGetter = s_intGetter;     break;
				case "float":   primGetter = s_floatGetter;   break;
				case "long":    primGetter = s_longGetter;    break;
				case "double":  primGetter = s_doubleGetter;  break;
				default:
					throw new AssertionError("unknown Java primitive type");
				}
				/*
				 * Each getter takes one argument: a byte
				 * offset. Use "insertArguments" to bind in the offset for this
				 * parameter, so the resulting getter handle has no arguments.
				 * (That nomenclature again! Here at construction
				 * time, "insertArguments" produces a method handle with *fewer*
				 * than the one it starts with. It's later, at call time, when
				 * the value(s) will get "inserted" as it calls the prior handle
				 * that expects them.)
				 */
				int offset = (--primitives) * s_sizeof_jvalue;
				primGetter = insertArguments(primGetter, 0, offset);
				/*
				 * The "foldArguments" combinator. At this step, let k be
				 * parameterCount, so we are looking at a method handle that
				 * takes a0,...,ak, and foldArguments(..., primGetter) will
				 * produce a shorter one a0,...,ak-1.
				 *
				 * At invocation time, the handle will invoke the primGetter
				 * (which has arity 0) on the corresponding number of parameters
				 * (0) starting at position k (or parameterCount, if you will).
				 * The result of the primGetter will become ak in the invocation
				 * of the next underlying handle.
				 *
				 * *Ahead* of the primGetter here (so, at invocation time,
				 * *after* the prim has been got), fold in a primitiveZeroer
				 * bound to the same offset, so argument values won't lie around
				 * indefinitely in the static area. Because the zeroer has void
				 * return and (once bound) no arguments, it has no effect on the
				 * argument list being constructed here for the target method.
				 */
				mh = foldArguments(mh, 0,
					insertArguments(s_primitiveZeroer, 0, offset));
				mh = foldArguments(mh, parameterCount, primGetter);
			}
			else
			{
				/*
				 * The same drill as above, only for reference-typed arguments,
				 * which will be fetched from the Object[].
				 */
				MethodHandle refGetter = s_refGetter;
				/*
				 * Again, s_refGetter has arity 1 (just the integer index);
				 * bind in the right index for this parameter, producing
				 * a getter with no argument.
				 *
				 * Also again, fold in a referenceNuller, both to prevent the
				 * lingering exposure of argument values in the static area and,
				 * as important, indefinitely holding the reference live. The
				 * nuller, once bound to the index, has no arguments and void
				 * return, so does not affect the argument list being built.
				 */
				int index = --references;
				refGetter = insertArguments(refGetter, 0, index);
				mh = foldArguments(mh, 0,
					insertArguments(s_referenceNuller, 0, index));
				mh = foldArguments(mh, parameterCount, refGetter);
			}
		}

		/*
		 * If the target has a primitive return type, add a filter that stashes
		 * the return value in slot 0 of the primitives static area. A return
		 * value of reference type is simply returned.
		 */
		Class<?> rt = mt.returnType();
		if ( void.class == rt )
			mh = filterReturnValue(mh, s_voidToNull);
		else if ( rt.isPrimitive() )
		{
			MethodHandle primReturn;
			switch ( rt.getSimpleName() )
			{
			case "boolean": primReturn = s_booleanReturn; break;
			case "byte":    primReturn = s_byteReturn;    break;
			case "short":   primReturn = s_shortReturn;   break;
			case "char":    primReturn = s_charReturn;    break;
			case "int":     primReturn = s_intReturn;     break;
			case "float":   primReturn = s_floatReturn;   break;
			case "long":    primReturn = s_longReturn;    break;
			case "double":  primReturn = s_doubleReturn;  break;
			default:
				throw new AssertionError("unknown Java primitive return type");
			}

			mh = filterReturnValue(mh, primReturn);
		}

		/*
		 * The returned method handle will first confirm that it is being called
		 * with the expected numbers of reference and primitive parameters ready
		 * in the static parameter areas, throwing an exception if not.
		 */
		return foldArguments(mh,
			insertArguments(s_paramCountsAre, 0, countCheck));
	}

	private static final MethodHandle s_booleanReturn;
	private static final MethodHandle s_byteReturn;
	private static final MethodHandle s_shortReturn;
	private static final MethodHandle s_charReturn;
	private static final MethodHandle s_intReturn;
	private static final MethodHandle s_floatReturn;
	private static final MethodHandle s_longReturn;
	private static final MethodHandle s_doubleReturn;
	private static final MethodHandle s_voidToNull;
	private static final MethodHandle s_booleanGetter;
	private static final MethodHandle s_byteGetter;
	private static final MethodHandle s_shortGetter;
	private static final MethodHandle s_charGetter;
	private static final MethodHandle s_intGetter;
	private static final MethodHandle s_floatGetter;
	private static final MethodHandle s_longGetter;
	private static final MethodHandle s_doubleGetter;
	private static final MethodHandle s_refGetter;
	private static final MethodHandle s_referenceNuller;
	private static final MethodHandle s_primitiveZeroer;
	private static final MethodHandle s_paramCountsAre;
	private static final MethodHandle s_countsZeroer;
	private static final MethodHandle s_nonNull;
	private static final MethodHandle s_not;
	private static final MethodHandle s_boxedNot;

	/*
	 * Handles used to retrieve rows using SFRM_ValuePerCall protocol, from a
	 * function that returns an Iterator or ResultSetProvider, respectively.
	 * (One that returns a ResultSetHandle gets its return value wrapped with a
	 * ResultSetPicker and is then treated as in the ResultSetProvider case.)
	 */
	private static final MethodHandle s_iteratorVPC;
	private static final MethodHandle s_resultSetProviderVPC;
	private static final MethodHandle s_wrapWithPicker;

	private static final int s_sizeof_jvalue = 8; // Function.c StaticAssertStmt

	/**
	 * An {@code AccessControlContext} representing "nobody special": it should
	 * enjoy whatever permissions the {@code Policy} grants to everyone, but no
	 * others.
	 *
	 * This will be clapped on top of any {@code Invocable} whose target isn't
	 * in a PL/Java-managed jar or in PL/Java itself; PL/Java has always allowed
	 * {@code CREATE FUNCTION} to name some Java library class directly, but in
	 * such a case, the permissions should still be limited to what the policy
	 * would allow a PL/Java function.
	 */
	private static final AccessControlContext s_lid;

	/**
	 * An {@code AccessControlContext} representing "no other restrictions":
	 * it will be used to build the initial context for any {@code Invocable}
	 * whose target is in a PL/Java-managed jar, so that it will enjoy whatever
	 * permissions the policy grants to its jar directly.
	 */
	private static final AccessControlContext s_noLid;

	/*
	 * Static areas for passing reference and primitive parameters. A Java
	 * method can have no more than 255 parameters, so each area gets the
	 * worst-case allocation. s_primitiveParameters is a direct byte buffer
	 * over an array of 255 JNI jvalues. (It could be made half the size by
	 * taking into account the JVM convention that long/double take two slots
	 * each, but that can be a future optimization.)
	 *
	 * These areas will be bound into MethodHandle trees constructed over
	 * desired invocation targets. Such a constructed method handle will take
	 * care of pushing the arguments from the appropriate static slots. Because
	 * that happens before the target is invoked, and calls must happen on the
	 * PG thread, the static areas are safe for reentrant calls (but for an edge
	 * case involving UDTs among the parameters and a UDT function that incurs
	 * a reentrant call; it may never happen, but that's what the ParameterFrame
	 * class is for, below).
	 *
	 * Such a constructed method handle will be passed, wrapped in
	 * an Invocable, to EntryPoints.invoke, which is declared to return
	 * Object always. If the target returns a primitive value, the last act of
	 * the constructed method handle will be to store that in the first slot of
	 * s_primitiveParameters, where the C code will find it, and return null as
	 * its "Object" return value.
	 *
	 * The primitive parameters area is slightly larger than 255 jvalues; the
	 * next two bytes contain the numbers of actual parameters in the call (as
	 * an int16 with the count of reference parameters in the MSB, primitives
	 * in the LSB). Each constructed MethodHandle will have the corresponding
	 * int16 value bound in for comparison, and will throw an exception if
	 * invoked with the wrong parameter counts.
	 */
	private static final Object[] s_referenceParameters = new Object [ 255 ];
	private static final ByteBuffer s_primitiveParameters =
		EarlyNatives._parameterArea(s_referenceParameters)
		.order(ByteOrder.nativeOrder());
	private static final int s_offset_paramCounts = 255 * s_sizeof_jvalue;

	/**
	 * Class used to stack parameters for an in-construction call if needed for
	 * the (unlikely) re-entrant use of the static parameter area.
	 *<p>
	 * The need for this should be rare, as the only obvious cases for PL/Java
	 * upcalls that can occur while assembling another call's parameter list
	 * will be for UDTs that appear among those parameters. On the other hand,
	 * nothing restricts what a UDT method is allowed to do, so in the unlikely
	 * case it does something heavy enough to involve another upcall, there has
	 * to be a way for that to work.
	 */
	static class ParameterFrame
	{
		private static ParameterFrame s_stack = null;
		private ParameterFrame m_prev;
		private Object[] m_refs;
		private byte[] m_prims;

		/**
		 * Construct a copy of the current in-progress parameter area.
		 */
		private ParameterFrame()
		{
			short counts = s_primitiveParameters.getShort(s_offset_paramCounts);
			assert 0 != counts : "ParameterFrame() called when no parameters";

			int refs = counts >>> 8;
			int prims = counts & 0xff;

			if ( 0 < refs )
				m_refs = copyOf(s_referenceParameters, refs);

			if ( 0 < prims )
			{
				m_prims = new byte [ prims * s_sizeof_jvalue ];
				// Java 13: s_primitiveParameters.get(0, m_prims);
				s_primitiveParameters.get(m_prims).position(0);
			}

			m_prev = s_stack;
		}

		/**
		 * Push a copy of the current in-progress parameter area; called only
		 * via JNI.
		 *<p>
		 * Only happens on the PG thread.
		 */
		private static void push()
		{
			s_stack = new ParameterFrame();
			s_primitiveParameters.putShort(s_offset_paramCounts, (short)0);
		}

		/**
		 * Pop a stacked parameter frame; called only vi JNI, only when
		 * the current invocation is known to have pushed one.
		 */
		private static void pop()
		{
			ParameterFrame f = s_stack;
			s_stack = f.m_prev;

			int refs = 0;
			int prims = 0;

			if ( null != f.m_refs )
			{
				refs = f.m_refs.length;
				System.arraycopy(f.m_refs, 0, s_referenceParameters, 0, refs);
			}

			if ( null != f.m_prims )
			{
				int len = f.m_prims.length;
				prims = len / s_sizeof_jvalue;
				// Java 13: s_primitiveParameters.put(0, f.m_prims);
				s_primitiveParameters.put(f.m_prims).position(0);
			}

			s_primitiveParameters.putShort(s_offset_paramCounts,
				(short)((refs << 8) | (prims & 0xff)));
		}
	}

	static
	{
		Lookup l = publicLookup();
		Lookup myL = lookup();
		MethodHandle toVoid = empty(methodType(void.class, ByteBuffer.class));
		MethodHandle toNull = empty(methodType(Object.class, ByteBuffer.class));
		MethodHandle longSetter = null;
		MethodType mt = methodType(byte.class, int.class);
		MethodHandle mh;

		try
		{
			s_byteGetter = l.findVirtual(ByteBuffer.class, "get", mt)
				.bindTo(s_primitiveParameters);
			mt = mt.changeReturnType(short.class);
			s_shortGetter = l.findVirtual(ByteBuffer.class, "getShort", mt)
				.bindTo(s_primitiveParameters);
			mt = mt.changeReturnType(char.class);
			s_charGetter = l.findVirtual(ByteBuffer.class, "getChar", mt)
				.bindTo(s_primitiveParameters);
			mt = mt.changeReturnType(int.class);
			s_intGetter = l.findVirtual(ByteBuffer.class, "getInt", mt)
				.bindTo(s_primitiveParameters);
			mt = mt.changeReturnType(float.class);
			s_floatGetter = l.findVirtual(ByteBuffer.class, "getFloat", mt)
				.bindTo(s_primitiveParameters);
			mt = mt.changeReturnType(long.class);
			s_longGetter = l.findVirtual(ByteBuffer.class, "getLong", mt)
				.bindTo(s_primitiveParameters);
			mt = mt.changeReturnType(double.class);
			s_doubleGetter = l.findVirtual(ByteBuffer.class, "getDouble", mt)
				.bindTo(s_primitiveParameters);

			mt = mt.changeReturnType(Object.class);
			s_refGetter = arrayElementGetter(Object[].class)
				.bindTo(s_referenceParameters);

			mt = methodType(boolean.class, byte.class);
			mh = myL.findStatic(Function.class, "byteNonZero", mt);
			s_booleanGetter = filterReturnValue(s_byteGetter, mh);

			mt = methodType(void.class, short.class);
			mh = myL.findStatic(Function.class, "paramCountsAre", mt);
			s_paramCountsAre = mh;

			s_voidToNull = zero(Object.class);

			mt = methodType(ByteBuffer.class, int.class, byte.class);
			mh = l.findVirtual(ByteBuffer.class, "put", mt)
				.bindTo(s_primitiveParameters);
			s_byteReturn = filterReturnValue(insertArguments(mh, 0, 0), toNull);

			mt = mt.changeParameterType(1, short.class);
			mh = l.findVirtual(ByteBuffer.class, "putShort", mt)
				.bindTo(s_primitiveParameters);
			s_shortReturn =
				filterReturnValue(insertArguments(mh, 0, 0), toNull);

			mt = mt.changeParameterType(1, char.class);
			mh = l.findVirtual(ByteBuffer.class, "putChar", mt)
				.bindTo(s_primitiveParameters);
			s_charReturn = filterReturnValue(insertArguments(mh, 0, 0), toNull);

			mt = mt.changeParameterType(1, int.class);
			mh = l.findVirtual(ByteBuffer.class, "putInt", mt)
				.bindTo(s_primitiveParameters);
			s_intReturn = filterReturnValue(insertArguments(mh, 0, 0), toNull);

			mt = mt.changeParameterType(1, float.class);
			mh = l.findVirtual(ByteBuffer.class, "putFloat", mt)
				.bindTo(s_primitiveParameters);
			s_floatReturn =
				filterReturnValue(insertArguments(mh, 0, 0), toNull);

			mt = mt.changeParameterType(1, long.class);
			mh = l.findVirtual(ByteBuffer.class, "putLong", mt)
				.bindTo(s_primitiveParameters);
			longSetter = filterReturnValue(mh, toVoid);
			s_longReturn = filterReturnValue(insertArguments(mh, 0, 0), toNull);

			mt = mt.changeParameterType(1, double.class);
			mh = l.findVirtual(ByteBuffer.class, "putDouble", mt)
				.bindTo(s_primitiveParameters);
			s_doubleReturn =
				filterReturnValue(insertArguments(mh, 0, 0), toNull);

			mh = s_byteReturn;
			s_booleanReturn = guardWithTest(identity(boolean.class),
				dropArguments(
					insertArguments(mh, 0, (byte)1), 0, boolean.class),
				dropArguments(
					insertArguments(mh, 0, (byte)0), 0, boolean.class));

			s_referenceNuller =
				insertArguments(
					arrayElementSetter(Object[].class), 2, (Object)null)
				.bindTo(s_referenceParameters);

			s_primitiveZeroer = insertArguments(longSetter, 1, 0L);

			s_countsZeroer =
				insertArguments(s_primitiveZeroer, 0, s_offset_paramCounts);

			s_nonNull = l.findStatic(Objects.class, "nonNull",
				methodType(boolean.class, Object.class));

			s_not = guardWithTest(identity(boolean.class),
				dropArguments(constant(boolean.class, false), 0, boolean.class),
				dropArguments(constant(boolean.class, true), 0, boolean.class));

			s_boxedNot =
				guardWithTest(
					explicitCastArguments(s_nonNull,
						methodType(boolean.class, Boolean.class)),
					explicitCastArguments(s_not,
						methodType(Boolean.class, Boolean.class)),
					identity(Boolean.class));

			/*
			 * Build a bit of MethodHandle tree for invoking a set-returning
			 * user function that will implement the ValuePerCall protocol.
			 * Such a function will return either an Iterator or a
			 * ResultSetProvider (or a ResultSetHandle, more on that further
			 * below). Its MethodHandle, as obtained from AdaptHandle, of course
			 * has type ()Object (changed to (acc)Object before init() returns
			 * it, but ordinarily it will ignore the acc passed to it).
			 *
			 * The handle tree being built here will go on top of that, and will
			 * also ultimately have type (acc)Object. What it returns will be
			 * a new Invocable, carrying the same acc, and a handle tree built
			 * over the Iterator or ResultSetProvider that the user function
			 * returned. Part of that tree must depend on whether the return
			 * type is Iterator or ResultSet; the part being built here is the
			 * common part. It will have an extra first argument of type
			 * MethodHandle that can be bound to the ResultSetProvider- or
			 * Iterator-specific handle. If the user function returns null, so
			 * will this.
			 */

			MethodHandle invocableMH =
				myL.findStatic(EntryPoints.class, "invocable", methodType(
					Invocable.class,
					MethodHandle.class, AccessControlContext.class));

			mh = l.findVirtual(MethodHandle.class, "bindTo",
					methodType(MethodHandle.class, Object.class));

			mh = collectArguments(invocableMH, 0, mh);
			// (hdl, obj, acc) -> Invocable(hdl-bound-to-obj, acc)

			mh = guardWithTest(dropArguments(s_nonNull, 0, MethodHandle.class),
				mh, empty(methodType(Invocable.class,
					MethodHandle.class, Object.class, AccessControlContext.class
				))
			);

			mh = filterArguments(mh, 1, exactInvoker(methodType(Object.class)));
			/*
			 * We are left with type (MethodHandle,MethodHandle,acc) ->
			 * Invocable. A first bindTo, passing the ResultSetProvider- or
			 * Iterator-specific tree fragment, will leave us with
			 * (MethodHandle,acc)Invocable, and that can be bound to any
			 * set-returning user function handle, leaving (acc)Invocable, which
			 * is just what we want. Keep this as vpcCommon (only erasing its
			 * return type to Object as EntryPoints.invoke will expect).
			 */
			MethodHandle vpcCommon =
				mh.asType(mh.type().changeReturnType(Object.class));

			/*
			 * VALUE-PER-CALL Iterator DRIVER
			 *
			 * Build the ValuePerCall adapter handle for a function that
			 * returns Iterator. ValuePerCall adapters will be invoked through
			 * the general mechanism, and fetch their arguments from the static
			 * area. They'll be passed one reference argument (a "row collector"
			 * for the ResultSetProvider case) and two primitives: a long
			 * call counter (zero on the first call) and a boolean (true when
			 * the caller wants to stop iteration, perhaps early). An Iterator
			 * has no use for the row collector or the call counter, so they
			 * simply won't be fetched; the end-iteration boolean will be
			 * fetched and will cause false+null to be returned, but will not
			 * necessarily release any resources promptly, as Iterator has no
			 * close() method.
			 *
			 * These adapters change up the return-value protocol a bit: they
			 * will return a reference (the value for the row) *and also* a
			 * boolean via the first primitive slot (false if the end of rows
			 * has been reached, in which case the reference returned is simply
			 * null and is not part of the result set). If the boolean is true
			 * and null is returned, the null is part of the result.
			 *
			 * mh1 and mh2 both have type (Iterator)Object and side effect of
			 * storing to primitive slot 0. Let mh1 be the hasNext case,
			 * returning a value and storing true, and mh2 the no-more case,
			 * storing false and returning null. (They don't have a primitive-
			 * zeroer for either argument, as the return will clobber the first
			 * slot anyway, and they can only be reached if the 'close' argument
			 * is already zero. This is the Iterator case, so the row-collector
			 * reference argument is assumed already null.)
			 *
			 * Start with a few constants for parameter getters (else it is
			 * easy to forget the (sizeof jvalue) for the primitive getters!).
			 */
			final int REF0 = 0;
			final int REF1 = 1;
			final int PRIM0 = 0;
			final int PRIM1 = 1 * s_sizeof_jvalue;

			MethodHandle mh1 = identity(Object.class);
			mh1 = dropArguments(mh1, 1, Object.class); // the null from boolRet
			mh1 = collectArguments(mh1, 1,
				insertArguments(s_booleanReturn, 0, true));
			mt = methodType(Object.class);
			mh = l.findVirtual(Iterator.class, "next", mt);
			mh1 = filterArguments(mh1, 0, mh);

			MethodHandle mh2 = insertArguments(s_booleanReturn, 0, false);
			mh2 = dropArguments(mh2, 0, Iterator.class);

			mt = methodType(boolean.class);
			mh = l.findVirtual(Iterator.class, "hasNext", mt);
			mh = guardWithTest(mh, mh1, mh2);
			mh = foldArguments(mh, 0, s_countsZeroer);

			/*
			 * The next (in construction order; first in execution) test is of
			 * the 'close' argument. Tack a primitiveZeroer onto mh2 for this
			 * one, as it'll execute in the argument-isn't-zero case.
			 */
			mh2 = foldArguments(mh2, 0,
				insertArguments(s_primitiveZeroer, 0, PRIM1));
			mh2 = foldArguments(mh2, 0, s_countsZeroer);

			mh = guardWithTest(
				insertArguments(s_booleanGetter, 0, PRIM1), mh2, mh);

			/*
			 * mh now has type (Iterator)Object. Erase the Iterator to Object
			 * (so this and the ResultSetProvider one can have a common type),
			 * give it an acc argument that it will ignore, bind it into
			 * vpcCommon, and we'll have the Iterator VPC adapter.
			 */
			mh = mh.asType(mh.type().erase());
			mh = dropArguments(mh, 1, AccessControlContext.class);
			s_iteratorVPC = vpcCommon.bindTo(mh);

			/*
			 * VALUE-PER-CALL ResultSetProvider DRIVER
			 *
			 * The same drill as above, only to drive a ResultSetProvider.
			 * For now, this will always return a null reference, even when
			 * a row is retrieved; the thing it would return is just the
			 * row collector, which the C caller already has, and must extract
			 * the tuple from. If that could be done in Java, it would be
			 * a different story.
			 */
			mt = methodType(boolean.class, ResultSet.class, long.class);
			mh1 = collectArguments(s_booleanReturn, 0,
				l.findVirtual(ResultSetProvider.class, "assignRowValues", mt));
			mh1 = dropArguments(mh1, 0, boolean.class);

			/*
			 * The next (in construction order; first in execution) test is of
			 * the 'close' argument. If it is true, use mh2 to zero that prim
			 * slot, call close, and return false.
			 */
			mh2 = insertArguments(s_booleanReturn, 0, false);
			mh2 = collectArguments(mh2, 0,
				l.findVirtual(ResultSetProvider.class, "close",
					methodType(void.class)));
			mh2 = foldArguments(mh2, 0,
				insertArguments(s_primitiveZeroer, 0, PRIM1));
			mh2 = dropArguments(mh2, 0, boolean.class);
			mh2 = dropArguments(mh2, 2, ResultSet.class, long.class);

			mh = guardWithTest(identity(boolean.class), mh2, mh1);
			mh = foldArguments(mh, 0, s_countsZeroer);
			mh = foldArguments(mh, 0,
				insertArguments(s_booleanGetter, 0, PRIM1));
			// ^^^ Test the 'close' flag, prim slot 1 (insert as arg 0) ^^^

			mh = foldArguments(mh, 2, insertArguments(s_longGetter, 0, PRIM0));
			// ^^^ Get the row count, prim slot 0; return will clobber ^^^

			/*
			 * mh now has type (ResultSetProvider,ResultSet)Object. Erase both
			 * argument types to Object now (so the ResultSet will match the
			 * refGetter here, and the result will be (Object)Object as expected
			 * below.
			 */
			mh = mh.asType(mh.type().erase());
			mh = foldArguments(mh, 1,
				insertArguments(s_referenceNuller, 0, REF0));
			mh = foldArguments(mh, 1, insertArguments(s_refGetter, 0, REF0));
			// ^^^ Get and then null the row collector, ref slot 0 ^^^

			/*
			 * mh now has type (Object)Object. Give it an acc argument that it
			 * will ignore, bind it into vpcCommon, and we'll have the
			 * ResultSetProvider VPC adapter.
			 */
			mh = dropArguments(mh, 1, AccessControlContext.class);
			s_resultSetProviderVPC = vpcCommon.bindTo(mh);

			/*
			 * WRAPPER for ResultSetHandle to present it as ResultSetProvider
			 */
			mt = methodType(void.class, ResultSetHandle.class);
			mh = myL.findConstructor(ResultSetPicker.class, mt);
			s_wrapWithPicker =
				mh.asType(mh.type().changeReturnType(ResultSetProvider.class));
		}
		catch ( ReflectiveOperationException e )
		{
			throw new ExceptionInInitializerError(e);
		}

		/*
		 * An empty ProtectionDomain array is all it takes to make s_noLid.
		 * (As far as doPrivileged is concerned, a null AccessControlContext has
		 * the same effect, but one can't attach a DomainCombiner to that.)
		 *
		 * A lid is a bit more work, but there's a method for that.
		 */
		s_noLid = new AccessControlContext(new ProtectionDomain[] {});
		s_lid = lidWithPrincipals(new Principal[0]);
	}

	/**
	 * Construct a 'lid' {@code AccessControlContext}, optionally with
	 * associated {@code Principal}s.
	 *<p>
	 * A 'lid' is a "nobody special" {@code AccessControlContext}: it isn't
	 * allowed any permission that isn't granted by the Policy to everybody,
	 * unless it also has a nonempty array of principals. With an empty array,
	 * there need be only one such lid, so it can be kept in a static.
	 *<p>
	 * This method also allows creating a lid with associated principals,
	 * because a {@code SubjectDomainCombiner} does not combine its subject into
	 * the domains of its <em>inherited</em> {@code AccessControlContext}, and
	 * that strains the principle of least astonishment if the code is being
	 * invoked through an SQL declaration that one expects would have a
	 * {@code PLPrincipal} associated.
	 *<p>
	 * A null CodeSource is too strict; if your code source is null, you are
	 * somebody special in a bad way: no dynamic permissions for you! At
	 * least according to the default policy provider.
	 *<p>
	 * So, to achieve mere "nobody special"-ness requires a real CodeSource
	 * with null URL and null code signers.
	 *<p>
	 * The ProtectionDomain constructor allows the permissions parameter
	 * to be null, and says so in the javadocs. It seems to allow
	 * the principals parameter to be null too, but doesn't say that, so an
	 * array will always be expected here.
	 */
	private static AccessControlContext lidWithPrincipals(Principal[] ps)
	{
		return new AccessControlContext(new ProtectionDomain[] {
			new ProtectionDomain(
				new CodeSource(null, (CodeSigner[])null),
				null, ClassLoader.getSystemClassLoader(),
				Objects.requireNonNull(ps))
			});
	}

	/**
	 * Converts a byte value to boolean as the JNI code does, where any nonzero
	 * value is true.
	 *<p>
	 * There is a {@code MethodHandles.explicitCastArguments} that will cast a
	 * byte to boolean by considering only the low bit. I don't trust it.
	 */
	private static boolean byteNonZero(byte b)
	{
		return 0 != b;
	}

	/**
	 * Throw a {@code WrongMethodTypeException} if the parameter counts in
	 * {@code counts} (references in the MSB, primitives in the LSB) do not
	 * match those at offset {@code s_offset_paramCounts} in the static passing
	 * area.
	 */
	private static void paramCountsAre(short counts)
	{
		short got = s_primitiveParameters.getShort(s_offset_paramCounts);
		if ( counts != got )
			throw new WrongMethodTypeException(String.format(
				"PL/Java invocation expects (%d reference/%d primitive) " +
				"parameter count but passed (%d reference/%d primitive)",
				(counts >>> 8), (counts & 0xff),
				(got >>> 8), (got & 0xff)));
	}

	/**
	 * Return an {@code Invocable} for the {@code writeSQL} method of
	 * a given UDT class.
	 *<p>
	 * While this is not expected to be used while transforming parameters for
	 * another function call as the UDT-read handle would be, it can still be
	 * used during a function's execution and without being separately wrapped
	 * in {@code pushInvocation}/{@code popInvocation}. The pushing and popping
	 * of {@code ParameterFrame} rely on invocation scoping, so it is better for
	 * the UDT-write method also to avoid using the static parameter area.
	 *<p>
	 * The access control context of the {@code Invocable} returned here is used
	 * at the corresponding entry point; the payload is not.
	 */
	private static Invocable<?> udtWriteHandle(
		Class<? extends SQLData> clazz, String language, boolean trusted)
	throws SQLException
	{
		return invocable(
			null, accessControlContextFor(clazz, language, trusted));
	}

	/**
	 * Return an {@code Invocable} for the {@code toString} method of
	 * a given UDT class (or any class, really).
	 *<p>
	 * The access control context of the {@code Invocable} returned here is used
	 * at the corresponding entry point; the payload is not.
	 */
	private static Invocable<?> udtToStringHandle(
		Class<? extends SQLData> clazz, String language, boolean trusted)
	throws SQLException
	{
		return invocable(
			null, accessControlContextFor(clazz, language, trusted));
	}

	/**
	 * Return a special {@code Invocable} for the {@code readSQL} method of
	 * a given UDT class.
	 *<p>
	 * Because this can commonly be invoked while transforming parameters for
	 * another function call, it has a dedicated corresponding
	 * {@code EntryPoints} method and does not use the static parameter area.
	 * The {@code Invocable} created here is bound to the constructor of the
	 * type, takes no parameters, and simply returns the constructed instance;
	 * the {@code EntryPoints} method will then call {@code readSQL} on it and
	 * pass the stream and type-name arguments. The {@code AccessControlContext}
	 * assigned here will be in effect for both the constructor and the
	 * {@code readSQL} call.
	 */
	private static Invocable<?> udtReadHandle(
		Class<? extends SQLData> clazz, String language, boolean trusted)
	throws SQLException
	{
		Lookup l = lookupFor(clazz);
		MethodHandle ctor;

		try
		{
			ctor =
				l.findConstructor(clazz, methodType(void.class))
				.asType(methodType(SQLData.class)); // invocable() enforces this
		}
		catch ( ReflectiveOperationException e )
		{
			throw new SQLNonTransientException(
				"Java UDT implementing class " + clazz.getCanonicalName() +
				" must have a no-argument public constructor", "38000", e);
		}

		return invocable(
			ctor, accessControlContextFor(clazz, language, trusted));
	}

	/**
	 * Return a "parse" {@code Invocable} for a given UDT class.
	 *<p>
	 * The method can be invoked during the preparation of a parameter that has
	 * a NUL-terminated storage form, so it gets its own dedicated entry point
	 * and does not use the static parameter area.
	 */
	private static Invocable<?> udtParseHandle(
		Class<? extends SQLData> clazz, String language, boolean trusted)
	throws SQLException
	{
		Lookup l = lookupFor(clazz);
		MethodHandle mh;

		try
		{
			mh = l.findStatic(clazz, "parse",
				methodType(clazz, String.class, String.class));
		}
		catch ( ReflectiveOperationException e )
		{
			throw new SQLNonTransientException(
				"Java scalar-UDT implementing class " +
				clazz.getCanonicalName() +
				" must have a public static parse(String,String) method",
				"38000", e);
		}

		return invocable(
			mh.asType(mh.type().changeReturnType(SQLData.class)),
			accessControlContextFor(clazz, language, trusted));
	}

	/**
	 * Parse the function specification in {@code procTup}, initializing most
	 * fields of the C {@code Function} structure, and returning an
	 * {@code Invocable} for invoking the method, or null in the
	 * case of a UDT.
	 */
	public static Invocable<?> create(
		long wrappedPtr, ResultSet procTup, String langName, String schemaName,
		boolean trusted, boolean calledAsTrigger,
		boolean forValidator, boolean checkBody)
	throws SQLException
	{
		Matcher info = parse(procTup);

		/*
		 * Reject any TRANSFORM FOR TYPE clause at validation time, on
		 * the grounds that it will get ignored at invocation time anyway.
		 * The check could be made unconditional, and so catch at invocation
		 * time any function that might have been declared before this validator
		 * check was added. But simply ignoring the clause at invocation time
		 * (as promised...) keeps that path leaner.
		 */
		if ( forValidator  &&  null != procTup.getObject("protrftypes") )
			throw new SQLFeatureNotSupportedException(
				"a PL/Java function will not apply TRANSFORM FOR TYPE","0A000");

		if ( forValidator  &&  ! checkBody )
			return null;

		Identifier.Simple schema = Identifier.Simple.fromCatalog(schemaName);

		return init(wrappedPtr, info, procTup, schema, calledAsTrigger,
				forValidator, langName, trusted);
	}

	/**
	 * Retrieve the {@code prosrc} field from the provided {@code procTup}, and
	 * return it parsed as a {@code Matcher} object with named capturing groups.
	 */
	private static Matcher parse(ResultSet procTup) throws SQLException
	{
		String spec = getAS(procTup);

		Matcher m = specForms.matcher(spec);
		if ( ! m.matches() )
			throw new SQLSyntaxErrorException(
				"cannot parse AS string", "42601");

		return m;
	}

	/**
	 * Given the information passed to {@code create} and the {@code Matcher}
	 * object from {@code parse}, determine the type of function being created
	 * (ordinary, UDT, trigger) and initialize most of the C structure
	 * accordingly.
	 * @return an Invocable to invoke the implementing method, or
	 * null in the case of a UDT
	 */
	private static Invocable<?> init(
		long wrappedPtr, Matcher info, ResultSet procTup,
		Identifier.Simple schema, boolean calledAsTrigger, boolean forValidator,
		String language, boolean trusted)
	throws SQLException
	{
		Map<Oid,Class<? extends SQLData>> typeMap = null;
		String className = info.group("udtcls");
		boolean isUDT = (null != className);

		if ( ! isUDT )
		{
			className = info.group("cls");
			typeMap = Loader.getTypeMap(schema);
		}

		boolean readOnly = ((byte)'v' != procTup.getByte("provolatile"));

		ClassLoader schemaLoader = Loader.getSchemaLoader(schema);
		Class<?> clazz = loadClass(schemaLoader, className, null);

		AccessControlContext acc =
			accessControlContextFor(clazz, language, trusted);

		/*
		 * false, to leave initialization until the function's first invocation,
		 * when naturally the right ContextClassLoader and AccessControlContext
		 * will be in place. Overkill to do more just for a low-impact OpenJ9
		 * quirk.
		 */
		if ( false && forValidator
			&& clazz != loadClass(schemaLoader, className, acc) )
			throw new SQLException(
				"Initialization of class \"" + className + "\" produced a " +
				"different class object");

		if ( isUDT )
		{
			setupUDT(wrappedPtr, info, procTup, schemaLoader,
				clazz.asSubclass(SQLData.class), readOnly);
			return null;
		}

		String[] resolvedTypes;
		boolean isMultiCall = false;
		boolean retTypeIsOutParameter = false;
		boolean commute = (null != info.group("com"));
		boolean negate  = (null != info.group("neg"));

		if ( forValidator )
			calledAsTrigger = isTrigger(procTup);

		if ( calledAsTrigger )
		{
			typeMap = null;
			resolvedTypes =	setupTriggerParams(
				wrappedPtr, info, schemaLoader, clazz, readOnly);
		}
		else
		{
			boolean[] multi = new boolean[] { isMultiCall };
			boolean[] rtiop = new boolean[] { retTypeIsOutParameter };
			resolvedTypes = setupFunctionParams(wrappedPtr, info, procTup,
				schemaLoader, clazz, readOnly, typeMap, multi, rtiop, commute);
			isMultiCall = multi [ 0 ];
			retTypeIsOutParameter = rtiop [ 0 ];
		}

		String methodName = info.group("meth");

		MethodHandle handle =
			getMethodHandle(schemaLoader, clazz, methodName,
				null, // or acc to initialize parameter classes; overkill.
				commute, resolvedTypes, retTypeIsOutParameter, isMultiCall)
			.asFixedArity();
		MethodType mt = handle.type();

		if ( commute )
		{
			Class<?>[] types = mt.parameterArray();
			mt = mt
				.changeParameterType(0, types[1])
				.changeParameterType(1, types[0]);
			handle = retTypeIsOutParameter
				? permuteArguments(handle, mt, 1, 0, 2)
				: permuteArguments(handle, mt, 1, 0);
		}

		if ( negate )
		{
			MethodHandle inverter = null;
			Class<?> rt = mt.returnType();
			if ( boolean.class == rt )
				inverter = s_not;
			else if ( Boolean.class == rt )
				inverter = s_boxedNot;

			if ( null == inverter  ||  retTypeIsOutParameter )
				throw new SQLSyntaxErrorException(
					"wrong return type for transformation [negate]", "42P13");

			handle = filterReturnValue(handle, inverter);
		}

		handle = adaptHandle(handle);

		if ( isMultiCall )
			handle = (
				retTypeIsOutParameter ? s_resultSetProviderVPC : s_iteratorVPC
			).bindTo(handle);
		else
			handle = dropArguments(handle, 0, AccessControlContext.class);

		return invocable(handle, acc);
	}

	/**
	 * Determine from a function's {@code pg_proc} entry whether it is a
	 * trigger function.
	 *<p>
	 * This is needed to implement a validator, as the function isn't being
	 * called, so "calledAsTrigger" can't be determined from the call context.
	 */
	private static boolean isTrigger(ResultSet procTup)
	throws SQLException
	{
		return 0 == procTup.getInt("pronargs")
			&& TRIGGEROID ==
				procTup.getInt("prorettype"); // type Oid, but implements Number
	}

	/**
	 * Select the {@code AccessControlContext} to be in effect when invoking
	 * a function.
	 *<p>
	 * At present, the only choices are null (no additional restrictions) when
	 * the target class is in a PL/Java-loaded jar file, or the 'lid' when
	 * invoking anything else (such as code of the JRE itself, which would
	 * otherwise have all permissions). The 'lid' is constructed to be 'nobody
	 * special', so will have only those permissions the policy grants without
	 * conditions. No exception is made here for the few functions supplied by
	 * PL/Java's own {@code Commands} class; they get a lid. It is reasonable to
	 * ask them to use {@code doPrivileged} when appropriate.
	 */
	private static AccessControlContext accessControlContextFor(
		Class<?> clazz, String language, boolean trusted)
	{
		Set<Principal> p =
			(null == language)
			? Set.of()
			: Set.of(
				trusted
				? new PLPrincipal.Sandboxed(language)
				: new PLPrincipal.Unsandboxed(language)
			);

		AccessControlContext acc = clazz.getClassLoader() instanceof Loader
			? s_noLid // policy already applies appropriate permissions
			: p.isEmpty() // put a lid on permissions if calling JRE directly
			? s_lid
			: lidWithPrincipals(p.toArray(new Principal[1]));

		/*
		 * A cache to avoid the following machinations might be good.
		 */
		return doPrivileged(() ->
			new AccessControlContext(acc, new SubjectDomainCombiner(
				new Subject(true, p, Set.of(), Set.of()))));
	}

	/**
	 * The initialization specific to a UDT function.
	 */
	/*
	 * A MappedUDT will not have PL/Java I/O functions declared in SQL,
	 * and therefore will never reach this method. Ergo, this is handling a
	 * BaseUDT, which must have all four functions, not just the one
	 * happening to be looked up at this instant. Rather than looking up one
	 * handle here and leaving the C code to find the rest anyway, simply let
	 * the C code look up all four; Function.c already contains logic for doing
	 * that, which it has to have in case the UDT is first encountered by the
	 * Type machinery rather than in an explicit function call.
	 */
	private static void setupUDT(
		long wrappedPtr, Matcher info, ResultSet procTup,
		ClassLoader schemaLoader, Class<? extends SQLData> clazz,
		boolean readOnly)
	throws SQLException
	{
		String udtFunc = info.group("udtfun");
		int udtInitial = Character.toLowerCase(udtFunc.charAt(0));
		Oid udtId;

		switch ( udtInitial )
		{
		case 'i':
		case 'r':
			udtId = (Oid)procTup.getObject("prorettype");
			break;
		case 's':
		case 'o':
			udtId = ((Oid[])procTup.getObject("proargtypes"))[0];
			break;
		default:
			throw new SQLException("internal error in PL/Java UDT parsing");
		}

		doInPG(() -> _storeToUDT(wrappedPtr, schemaLoader,
			clazz, readOnly, udtInitial, udtId.intValue()));
	}

	/**
	 * The initialization specific to a trigger function.
	 */
	private static String[] setupTriggerParams(
		long wrappedPtr, Matcher info,
		ClassLoader schemaLoader, Class<?> clazz, boolean readOnly)
	throws SQLException
	{
		if ( null != info.group("sig") )
			throw new SQLSyntaxErrorException(
				"Triggers may not have a Java parameter signature", "42601");

		Oid retType = INVALID;
		String retJType = "void";

		Oid[] paramTypes = { INVALID };
		String[] paramJTypes = { "org.postgresql.pljava.TriggerData" };

		return storeToNonUDT(wrappedPtr, schemaLoader, clazz, readOnly,
			false /* isMultiCall */,
			null /* typeMap */, retType, retJType, paramTypes, paramJTypes,
			null /* [returnTypeIsOutputParameter] */);
	}

	/**
	 * The initialization specific to an ordinary function.
	 */
	private static String[] setupFunctionParams(
		long wrappedPtr, Matcher info, ResultSet procTup,
		ClassLoader schemaLoader, Class<?> clazz,
		boolean readOnly, Map<Oid,Class<? extends SQLData>> typeMap,
		boolean[] multi, boolean[] returnTypeIsOP, boolean commute)
		throws SQLException
	{
		int numParams = procTup.getInt("pronargs");
		boolean isMultiCall = procTup.getBoolean("proretset");
		multi [ 0 ] = isMultiCall;
		Oid[] paramTypes = null;

		Oid returnType = (Oid)procTup.getObject("prorettype");

		if ( 0 < numParams )
			paramTypes = (Oid[])procTup.getObject("proargtypes");

		String[] resolvedTypes = storeToNonUDT(wrappedPtr, schemaLoader, clazz,
			readOnly, isMultiCall, typeMap,
			returnType, null /* returnJType */,
			paramTypes, null /* paramJTypes */,
			returnTypeIsOP);

		boolean returnTypeIsOutputParameter = returnTypeIsOP[0];

		String explicitSignature = info.group("sig");
		if ( null != explicitSignature )
		{
			/*
			 * An explicit signature given for the Java method requires a call
			 * to parseParameters to reconcile those types with the ones in
			 * resolvedTypes that the mapping from SQL types suggested above.
			 */
			parseParameters( wrappedPtr, resolvedTypes, explicitSignature,
				isMultiCall, returnTypeIsOutputParameter, commute);
		}

		/* As in the original C setupFunctionParams, if an explicit Java return
		 * type is included in the AS string, now compare it to the previously
		 * resolved return type and adapt if they are different, like what
		 * happened just above in parseParameters for the parameters. A close
		 * look at parseParameters shows it can *also* have adjusted the return
		 * type ... that happens in the case where a composite value is returned
		 * using an appended OUT parameter and the actual function's return
		 * type is boolean. If that happened, the resolved type examined here
		 * will be the one parseParameters just put in - the actual type of the
		 * appended parameter - and if an explicit return type was also given
		 * in AS, that work just done will be overwritten by this to come.
		 * The case is probably one that has never come up in practice; it's
		 * probably not useful, but at the moment I am trying to duplicate the
		 * original behavior.
		 */

		String explicitReturnType = info.group("ret");
		if ( null != explicitReturnType )
		{
			String resolvedReturnType = resolvedTypes[resolvedTypes.length - 1];
			if ( ! explicitReturnType.equals(resolvedReturnType) )
			{
				/* Once again overload the reconcileTypes native method with a
				 * very slightly different behavior, this one keyed by index -2.
				 * In this case, its explicitTypes parameter will be a one-
				 * element array containing only the return type ... and the
				 * coercer, if needed, will be constructed with getCoerceOut
				 * instead of getCoerceIn.
				 */
				doInPG(() -> _reconcileTypes(wrappedPtr, resolvedTypes,
					new String[] { explicitReturnType }, -2));
			}
		}

		return resolvedTypes;
	}

	/**
	 * Apply the legacy PL/Java rules for matching the types in the SQL
	 * declaration of the function with those in the Java method signature.
	 */
	private static void parseParameters(
		long wrappedPtr, String[] resolvedTypes, String explicitSignature,
		boolean isMultiCall, boolean returnTypeIsOutputParameter,
		boolean commute)
		throws SQLException
	{
		boolean lastIsOut = ( ! isMultiCall ) && returnTypeIsOutputParameter;
		String[] explicitTypes = explicitSignature.isEmpty() ?
			new String[0] : COMMA.split(explicitSignature);

		int expect = resolvedTypes.length - (lastIsOut ? 0 : 1);

		if ( expect != explicitTypes.length )
			throw new SQLSyntaxErrorException(String.format(
				"AS (Java): expected %1$d parameter types, found %2$d",
				expect, explicitTypes.length), "42601");

		if ( commute )
		{
			if ( explicitTypes.length != (lastIsOut ? 3 : 2) )
				throw new SQLSyntaxErrorException(
					"wrong number of parameters for transformation [commute]",
					"42P13");
			String t = explicitTypes[0];
			explicitTypes[0] = explicitTypes[1];
			explicitTypes[1] = t;
		}

		doInPG(() ->
		{
			for ( int i = 0 ; i < resolvedTypes.length - 1 ; ++ i )
			{
				if ( resolvedTypes[i].equals(explicitTypes[i]) )
					continue;
				_reconcileTypes(wrappedPtr, resolvedTypes, explicitTypes, i);
			}
		});

		if ( lastIsOut
			&& ! resolvedTypes[expect-1].equals(explicitTypes[expect-1]) )
		{
			/* Use the same reconcileTypes native method to handle the return
			 * type also ... its behavior must change a bit, so use index -1 to
			 * identify this case.
			 */
			doInPG(() ->
				_reconcileTypes(wrappedPtr, resolvedTypes, explicitTypes, -1));
		}
	}

	/**
	 * Pattern for splitting an explicit signature on commas, relying on
	 * whitespace already being stripped by {@code getAS}. Will not match
	 * consecutive, leading, or trailing commas.
	 */
	private static final Pattern COMMA = compile("(?<=[^,]),(?=[^,])");

	/**
	 * Return a class given a loader to use and a canonical type name, as used
	 * in explicit signatures in the AS string. Just a bit of gymnastics to
	 * turn that form of name into the right class, including for primitives,
	 * void, and arrays.
	 *
	 * @param valACC if non-null, force initialization of the loaded class, in
	 * an effort to bring forward as many possible errors as can be during
	 * validation. Initialization will run in this access control context.
	 */
	private static Class<?> loadClass(
		ClassLoader schemaLoader, String className, AccessControlContext valACC)
	throws SQLException
	{
		boolean withoutInit = null == valACC;
		Matcher m = typeNameInAS.matcher(className);
		m.matches();
		className = m.group(1);
		Class<?> c;

		switch ( className )
		{
		case "boolean": c = boolean.class; break;
		case    "byte": c =    byte.class; break;
		case   "short": c =   short.class; break;
		case     "int": c =     int.class; break;
		case    "long": c =    long.class; break;
		case    "char": c =    char.class; break;
		case   "float": c =   float.class; break;
		case  "double": c =  double.class; break;
		case    "void": c =    void.class; break;
		default:
			try
			{
				c = withoutInit
					? Class.forName(className, false, schemaLoader)
					: loadAndInitWithACC(className, schemaLoader, valACC);
			}
			catch ( ClassNotFoundException | LinkageError e )
			{
				throw new SQLNonTransientException(
					"Resolving class " + className + ": " + e, "46103", e);
			}
		}

		if ( -1 != m.start(2) )
		{
			int ndims = (m.end(2) - m.start(2)) / 2;
			c = Array.newInstance(c, new int[ndims]).getClass();
		}

		return c;
	}

	/**
	 * Get the "AS" string (also known as the {@code prosrc} field of the
	 * {@code pg_proc} tuple), with whitespace stripped, and with an {@code =}
	 * separating the return type, if any, from the method name, per the rules
	 * of the earlier C implementation.
	 */
	private static String getAS(ResultSet procTup) throws SQLException
	{
		String spec = procTup.getString("prosrc"); // has NOT NULL constraint

		/* COPIED COMMENT */
		/* Strip all whitespace except the first one if it occures after
		 * some alpha numeric characers and before some other alpha numeric
		 * characters. We insert a '=' when that happens since it delimits
		 * the return value from the method name.
		 */
		/* ANALYZED COMMENT */
		/* Original code skipped every isspace() character encountered while
		 * atStart or passedFirst was true. Initially true, atStart was reset
		 * by the first non-isspace character. Initially false, passedFirst
		 * was set by ANY encounter of a non-isspace non-isalnum, OR of any
		 * non-isspace following at least one isspace AFTER atStart was reset.
		 * The = was added if the non-isspace character satisfied isalpha.
		 */
		spec = stripEarlyWSinAS.matcher(spec).replaceFirst("$2=");
		spec = stripOtherWSinAS.matcher(spec).replaceAll("");
		return spec;
	}


	/**
	 * Pattern used to strip early whitespace in an "AS" string.
	 */
	private static final Pattern stripEarlyWSinAS = compile(
		"^(\\s*+)(\\p{Alnum}++)(\\s*+)(?=\\p{Alpha})"
	);

	/**
	 * Pattern used to strip the remaining whitespace in an "AS" string.
	 */
	private static final Pattern stripOtherWSinAS = compile(
		"\\s*+"
	);

	/**
	 * Uncompiled pattern to recognize a Java identifier.
	 */
	private static final String javaIdentifier = String.format(
		"\\p{%1$sStart}\\p{%1sPart}*+", "javaJavaIdentifier"
	);

	/**
	 * Uncompiled pattern to recognize a Java type name, possibly qualified,
	 * without array brackets.
	 */
	private static final String javaTypeName = String.format(
		"(?:%1$s\\.)*%1$s", javaIdentifier
	);

	/**
	 * Uncompiled pattern to recognize one or more {@code []} array markers (the
	 * match length divided by two is the number of array dimensions).
	 */
	private static final String arrayDims = "(?:\\[\\])++";

	/**
	 * The recognized forms of an "AS" string, distinguishable and broken out
	 * by named capturing groups.
	 *<p>
	 * Array brackets are of course not included in the {@code <cls>} group, so
	 * the caller will not have to check for the receiver class being an array.
	 * A check that it isn't a primitive may be in order, though.
	 */
	private static final Pattern specForms = compile(String.format(
		/* the UDT notation, which is case insensitive */
		"(?i:udt\\[(?<udtcls>%1$s)\\](?<udtfun>input|output|receive|send))" +

		/* or the non-UDT form (which can't begin, insensitively, with UDT) */
		"|(?!(?i:udt\\[))" +
		/* allow a prefix like [commute] or [negate] or [commute,negate] */
		"(?:\\[(?:" +
			"(?:(?:(?<com>commute)|(?<neg>negate))(?:(?=\\])|,(?!\\])))" +
		")++\\])?+" +
		/* and the long-standing method spec syntax */
		"(?:(?<ret>%2$s)=)?+(?<cls>%1$s)\\.(?<meth>%3$s)" +
		"(?:\\((?<sig>(?:(?:%2$s,)*+%2$s)?+)\\))?+",
		javaTypeName,
		javaTypeName + "(?:" + arrayDims + ")?+",
		javaIdentifier
	));

	/**
	 * The recognized form of a Java type name in an "AS" string.
	 * The first capturing group is the canonical name of a type; the second
	 * group, if present, matches one or more {@code []} array markers following
	 * the name (its length divided by two is the number of array dimensions).
	 */
	private static final Pattern typeNameInAS = compile(
		"(" + javaTypeName + ")(" + arrayDims + ")?+"
	);

	/**
	 * Wrap the native method to store the values computed in Java, for a
	 * non-UDT function, into the C {@code Function} structure. Returns an array
	 * of Java type names for the parameters, if any, as suggested by the C code
	 * based on the SQL types, and can indicate whether the method return type
	 * is an out parameter, if a one-element array of boolean is passed to
	 * receive that result.
	 */
	private static String[] storeToNonUDT(
		long wrappedPtr, ClassLoader schemaLoader, Class<?> clazz,
		boolean readOnly, boolean isMultiCall,
		Map<Oid,Class<? extends SQLData>> typeMap,
		Oid returnType, String returnJType, Oid[] paramTypes, String[] pJTypes,
		boolean[] returnTypeIsOutParameter)
	{
		int numParams;
		int[] paramOids;
		if ( null == paramTypes )
		{
			numParams = 0;
			paramOids = null;
		}
		else
		{
			numParams = paramTypes.length;
			paramOids = new int [ numParams ];
			for ( int i = 0 ; i < numParams ; ++ i )
				paramOids[i] = paramTypes[i].intValue();
		}

		String[] outJTypes = new String [ 1 + numParams ];

		boolean rtiop =
			doInPG(() -> _storeToNonUDT(
				wrappedPtr, schemaLoader, clazz, readOnly, isMultiCall, typeMap,
				numParams, returnType.intValue(), returnJType, paramOids,
				pJTypes, outJTypes));

		if ( null != returnTypeIsOutParameter )
			returnTypeIsOutParameter[0] = rtiop;

		return outJTypes;
	}

	private static native boolean _storeToNonUDT(
		long wrappedPtr, ClassLoader schemaLoader, Class<?> clazz,
		boolean readOnly, boolean isMultiCall,
		Map<Oid,Class<? extends SQLData>> typeMap,
		int numParams, int returnType, String returnJType,
		int[] paramTypes, String[] paramJTypes, String[] outJTypes);

	private static native void _storeToUDT(
		long wrappedPtr, ClassLoader schemaLoader,
		Class<? extends SQLData> clazz,
		boolean readOnly, int funcInitial, int udtOid);

	private static native void _reconcileTypes(
		long wrappedPtr, String[] resolvedTypes, String[] explicitTypes, int i);
}<|MERGE_RESOLUTION|>--- conflicted
+++ resolved
@@ -1,9 +1,5 @@
 /*
-<<<<<<< HEAD
- * Copyright (c) 2016-2022 Tada AB and other contributors, as listed below.
-=======
  * Copyright (c) 2016-2023 Tada AB and other contributors, as listed below.
->>>>>>> 63acc15a
  *
  * All rights reserved. This program and the accompanying materials
  * are made available under the terms of the The BSD 3-Clause License
