/*
 * Copyright (c) 2005-2018 Tada AB and other contributors, as listed below.
 *
 * All rights reserved. This program and the accompanying materials
 * are made available under the terms of the The BSD 3-Clause License
 * which accompanies this distribution, and is available at
 * http://opensource.org/licenses/BSD-3-Clause
 *
 * Contributors:
 *   Filip Hrbek
 *   PostgreSQL Global Development Group
 *   Chapman Flack
 */

package org.postgresql.pljava.jdbc;

/**
 * @author Filip Hrbek
 */
import java.sql.Connection;
import java.sql.DatabaseMetaData;
import java.sql.PreparedStatement;
import java.sql.ResultSet;
import java.sql.RowIdLifetime;
import java.sql.SQLException;
import java.sql.SQLFeatureNotSupportedException;
import java.sql.Statement;
import java.util.ArrayList;
import static java.util.Arrays.sort;
import java.util.HashMap;

import org.postgresql.pljava.internal.AclId;
import org.postgresql.pljava.internal.Backend;
import org.postgresql.pljava.internal.Oid;

public class SPIDatabaseMetaData implements DatabaseMetaData
{
	public SPIDatabaseMetaData(SPIConnection conn)
	{
		m_connection = conn;
	}

	private static final String KEYWORDS = "abort,acl,add,aggregate,append,archive,"
		+ "arch_store,backward,binary,boolean,change,cluster,"
		+ "copy,database,delimiter,delimiters,do,extend,"
		+ "explain,forward,heavy,index,inherits,isnull,"
		+ "light,listen,load,merge,nothing,notify,"
		+ "notnull,oids,purge,rename,replace,retrieve,"
		+ "returns,rule,recipe,setof,stdin,stdout,store,"
		+ "vacuum,verbose,version";

	private final SPIConnection m_connection; // The connection association

	private static final int VARHDRSZ = 4; // length for int4

	private int NAMEDATALEN = 0; // length for name datatype

	private int INDEX_MAX_KEYS = 0; // maximum number of keys in an index.

	protected int getMaxIndexKeys() throws SQLException
	{
		if(INDEX_MAX_KEYS == 0)
			INDEX_MAX_KEYS = Integer.parseInt(Backend.getConfigOption("max_index_keys"));
		return INDEX_MAX_KEYS;
	}

	protected int getMaxNameLength() throws SQLException
	{
		if(NAMEDATALEN == 0)
		{
			String sql =
				"SELECT t.typlen" +
				" FROM pg_catalog.pg_type t, pg_catalog.pg_namespace n" +
				" WHERE t.typnamespace OPERATOR(pg_catalog.=) n.oid" +
				"	AND t.typname OPERATOR(pg_catalog.=) 'name'" +
				"	AND n.nspname OPERATOR(pg_catalog.=) 'pg_catalog'";

			ResultSet rs = m_connection.createStatement().executeQuery(sql);
			if(!rs.next()){ throw new SQLException(
				"Unable to find name datatype in the system catalogs."); }
			NAMEDATALEN = rs.getInt("typlen");
			rs.close();
		}
		return NAMEDATALEN - 1;
	}

	/*
	 * Can all the procedures returned by getProcedures be called by the current
	 * user? @return true if so @exception SQLException if a database access
	 * error occurs
	 */
	public boolean allProceduresAreCallable() throws SQLException
	{
		return true; // For now...
	}

	/*
	 * Can all the tables returned by getTable be SELECTed by the current user?
	 * @return true if so @exception SQLException if a database access error
	 * occurs
	 */
	public boolean allTablesAreSelectable() throws SQLException
	{
		return true; // For now...
	}

	/*
	 * What is the URL for this database? @return the url or null if it cannot
	 * be generated @exception SQLException if a database access error occurs
	 */
	public String getURL() throws SQLException
	{
		return "jdbc:default:connection";
	}

	/*
	 * What is our user name as known to the database? @return our database user
	 * name @exception SQLException if a database access error occurs
	 */
	public String getUserName() throws SQLException
	{
		return AclId.getUser().getName();
	}

	/*
	 * Is the database in read-only mode? @return true if so @exception
	 * SQLException if a database access error occurs
	 */
	public boolean isReadOnly() throws SQLException
	{
		return m_connection.isReadOnly();
	}

	/*
	 * Are NULL values sorted high? @return true if so @exception SQLException
	 * if a database access error occurs
	 */
	public boolean nullsAreSortedHigh() throws SQLException
	{
		return true;
	}

	/*
	 * Are NULL values sorted low? @return true if so @exception SQLException if
	 * a database access error occurs
	 */
	public boolean nullsAreSortedLow() throws SQLException
	{
		return false;
	}

	/*
	 * Are NULL values sorted at the start regardless of sort order? @return
	 * true if so @exception SQLException if a database access error occurs
	 */
	public boolean nullsAreSortedAtStart() throws SQLException
	{
		return false;
	}

	/*
	 * Are NULL values sorted at the end regardless of sort order? @return true
	 * if so @exception SQLException if a database access error occurs
	 */
	public boolean nullsAreSortedAtEnd() throws SQLException
	{
		return false;
	}

	/*
	 * What is the name of this database product - we hope that it is
	 * PostgreSQL, so we return that explicitly. @return the database product
	 * name @exception SQLException if a database access error occurs
	 */
	public String getDatabaseProductName() throws SQLException
	{
		return "PostgreSQL";
	}

	/*
	 * What is the version of this database product. @return the database
	 * version @exception SQLException if a database access error occurs
	 */
	public String getDatabaseProductVersion() throws SQLException
	{
		int[] ver = m_connection.getVersionNumber();
		return ver[0] + "." + ver[1] + "." + ver[2];
	}

	/*
	 * What is the name of this JDBC driver? If we don't know this we are doing
	 * something wrong! @return the JDBC driver name @exception SQLException
	 * why?
	 */
	public String getDriverName() throws SQLException
	{
		return "PostgreSQL pljava SPI Driver";
	}

	/*
	 * What is the version string of this JDBC driver? Again, this is static.
	 * @return the JDBC driver name. @exception SQLException why?
	 */
	public String getDriverVersion() throws SQLException
	{
		SPIDriver d = new SPIDriver();

		return d.getMajorVersion() + "." + d.getMinorVersion();
	}

	/*
	 * What is this JDBC driver's major version number? @return the JDBC driver
	 * major version
	 */
	public int getDriverMajorVersion()
	{
		return new SPIDriver().getMajorVersion();
	}

	/*
	 * What is this JDBC driver's minor version number? @return the JDBC driver
	 * minor version
	 */
	public int getDriverMinorVersion()
	{
		return new SPIDriver().getMinorVersion();
	}

	/*
	 * Does the database store tables in a local file? No - it stores them in a
	 * file on the server. @return true if so @exception SQLException if a
	 * database access error occurs
	 */
	public boolean usesLocalFiles() throws SQLException
	{
		return false;
	}

	/*
	 * Does the database use a file for each table? Well, not really, since it
	 * doesnt use local files. @return true if so @exception SQLException if a
	 * database access error occurs
	 */
	public boolean usesLocalFilePerTable() throws SQLException
	{
		return false;
	}

	/*
	 * Does the database treat mixed case unquoted SQL identifiers as case
	 * sensitive and as a result store them in mixed case? A JDBC-Compliant
	 * driver will always return false. @return true if so @exception
	 * SQLException if a database access error occurs
	 */
	public boolean supportsMixedCaseIdentifiers() throws SQLException
	{
		return false;
	}

	/*
	 * Does the database treat mixed case unquoted SQL identifiers as case
	 * insensitive and store them in upper case? @return true if so
	 */
	public boolean storesUpperCaseIdentifiers() throws SQLException
	{
		return false;
	}

	/*
	 * Does the database treat mixed case unquoted SQL identifiers as case
	 * insensitive and store them in lower case? @return true if so
	 */
	public boolean storesLowerCaseIdentifiers() throws SQLException
	{
		return true;
	}

	/*
	 * Does the database treat mixed case unquoted SQL identifiers as case
	 * insensitive and store them in mixed case? @return true if so
	 */
	public boolean storesMixedCaseIdentifiers() throws SQLException
	{
		return false;
	}

	/*
	 * Does the database treat mixed case quoted SQL identifiers as case
	 * sensitive and as a result store them in mixed case? A JDBC compliant
	 * driver will always return true. @return true if so @exception
	 * SQLException if a database access error occurs
	 */
	public boolean supportsMixedCaseQuotedIdentifiers() throws SQLException
	{
		return true;
	}

	/*
	 * Does the database treat mixed case quoted SQL identifiers as case
	 * insensitive and store them in upper case? @return true if so
	 */
	public boolean storesUpperCaseQuotedIdentifiers() throws SQLException
	{
		return false;
	}

	/*
	 * Does the database treat mixed case quoted SQL identifiers as case
	 * insensitive and store them in lower case? @return true if so
	 */
	public boolean storesLowerCaseQuotedIdentifiers() throws SQLException
	{
		return false;
	}

	/*
	 * Does the database treat mixed case quoted SQL identifiers as case
	 * insensitive and store them in mixed case? @return true if so
	 */
	public boolean storesMixedCaseQuotedIdentifiers() throws SQLException
	{
		return false;
	}

	/*
	 * What is the string used to quote SQL identifiers? This returns a space if
	 * identifier quoting isn't supported. A JDBC Compliant driver will always
	 * use a double quote character. @return the quoting string @exception
	 * SQLException if a database access error occurs
	 */
	public String getIdentifierQuoteString() throws SQLException
	{
		return "\"";
	}

	/*
	 * Get a comma separated list of all a database's SQL keywords that are NOT
	 * also SQL92 keywords. <p>Within PostgreSQL, the keywords are found in
	 * src/backend/parser/keywords.c <p>For SQL Keywords, I took the list
	 * provided at <a
	 * href="http://web.dementia.org/~shadow/sql/sql3bnf.sep93.txt">
	 * http://web.dementia.org/~shadow/sql/sql3bnf.sep93.txt</a> which is for
	 * SQL3, not SQL-92, but it is close enough for this purpose. @return a
	 * comma separated list of keywords we use @exception SQLException if a
	 * database access error occurs
	 */
	public String getSQLKeywords() throws SQLException
	{
		return KEYWORDS;
	}

	/**
	 * get supported escaped numeric functions
	 * 
	 * @return a comma separated list of function names
	 */
	public String getNumericFunctions() throws SQLException
	{
		return BuiltinFunctions.ABS + ',' + BuiltinFunctions.ACOS + ','
			+ BuiltinFunctions.ASIN + ',' + BuiltinFunctions.ATAN + ','
			+ BuiltinFunctions.ATAN2 + ',' + BuiltinFunctions.CEILING + ','
			+ BuiltinFunctions.COS + ',' + BuiltinFunctions.COT + ','
			+ BuiltinFunctions.DEGREES + ',' + BuiltinFunctions.EXP + ','
			+ BuiltinFunctions.FLOOR + ',' + BuiltinFunctions.LOG + ','
			+ BuiltinFunctions.LOG10 + ',' + BuiltinFunctions.MOD + ','
			+ BuiltinFunctions.PI + ',' + BuiltinFunctions.POWER + ','
			+ BuiltinFunctions.RADIANS + ',' + BuiltinFunctions.RAND + ','
			+ BuiltinFunctions.ROUND + ',' + BuiltinFunctions.SIGN + ','
			+ BuiltinFunctions.SIN + ',' + BuiltinFunctions.SQRT + ','
			+ BuiltinFunctions.TAN + ',' + BuiltinFunctions.TRUNCATE;

	}

	public String getStringFunctions() throws SQLException
	{
		String funcs = BuiltinFunctions.ASCII + ',' + BuiltinFunctions.CHAR
			+ ',' + BuiltinFunctions.CONCAT + ',' + BuiltinFunctions.LCASE
			+ ',' + BuiltinFunctions.LEFT + ',' + BuiltinFunctions.LENGTH + ','
			+ BuiltinFunctions.LTRIM + ',' + BuiltinFunctions.REPEAT + ','
			+ BuiltinFunctions.RTRIM + ',' + BuiltinFunctions.SPACE + ','
			+ BuiltinFunctions.SUBSTRING + ',' + BuiltinFunctions.UCASE + ','
			+ BuiltinFunctions.REPLACE;

		// Currently these don't work correctly with parameterized
		// arguments, so leave them out. They reorder the arguments
		// when rewriting the query, but no translation layer is provided,
		// so a setObject(N, obj) will not go to the correct parameter.
		// ','+BuiltinFunctions.INSERT+','+BuiltinFunctions.LOCATE+
		// ','+BuiltinFunctions.RIGHT+
		return funcs;
	}

	public String getSystemFunctions() throws SQLException
	{
		return BuiltinFunctions.DATABASE + ',' + BuiltinFunctions.IFNULL
				+ ',' + BuiltinFunctions.USER;
	}

	public String getTimeDateFunctions() throws SQLException
	{
		return BuiltinFunctions.CURDATE + ',' + BuiltinFunctions.CURTIME + ','
			+ BuiltinFunctions.DAYNAME + ',' + BuiltinFunctions.DAYOFMONTH
			+ ',' + BuiltinFunctions.DAYOFWEEK + ','
			+ BuiltinFunctions.DAYOFYEAR + ',' + BuiltinFunctions.HOUR + ','
			+ BuiltinFunctions.MINUTE + ',' + BuiltinFunctions.MONTH + ','
			+ BuiltinFunctions.MONTHNAME + ',' + BuiltinFunctions.NOW + ','
			+ BuiltinFunctions.QUARTER + ',' + BuiltinFunctions.SECOND + ','
			+ BuiltinFunctions.WEEK + ',' + BuiltinFunctions.YEAR;
	}

	/*
	 * This is the string that can be used to escape '_' and '%' in a search
	 * string pattern style catalog search parameters @return the string used to
	 * escape wildcard characters @exception SQLException if a database access
	 * error occurs
	 */
	public String getSearchStringEscape() throws SQLException
	{
		// Java's parse takes off two backslashes
		// and then pg's input parser takes off another layer
		// so we need many backslashes here.
		//
		// This would work differently if you used a PreparedStatement
		// and " mycol LIKE ? " which using the V3 protocol would skip
		// pg's input parser, but I don't know what we can do about that.
		//
		return "\\";
	}

	/*
	 * Get all the "extra" characters that can be used in unquoted identifier
	 * names (those beyond a-zA-Z0-9 and _) <p>From the file
	 * src/backend/parser/scan.l, an identifier is {letter}{letter_or_digit}
	 * which makes it just those listed above. @return a string containing the
	 * extra characters @exception SQLException if a database access error
	 * occurs
	 */
	public String getExtraNameCharacters() throws SQLException
	{
		return "";
	}

	/*
	 * Is "ALTER TABLE" with an add column supported? Yes for PostgreSQL 6.1
	 * @return true if so @exception SQLException if a database access error
	 * occurs
	 */
	public boolean supportsAlterTableWithAddColumn() throws SQLException
	{
		return true;
	}

	/*
	 * Is "ALTER TABLE" with a drop column supported? @return true if so
	 * @exception SQLException if a database access error occurs
	 */
	public boolean supportsAlterTableWithDropColumn() throws SQLException
	{
		return true;
	}

	/*
	 * Is column aliasing supported? <p>If so, the SQL AS clause can be used to
	 * provide names for computed columns or to provide alias names for columns
	 * as required. A JDBC Compliant driver always returns true. <p>e.g. <br><pre>
	 * select count(C) as C_COUNT from T group by C; </pre><br> should return a
	 * column named as C_COUNT instead of count(C) @return true if so @exception
	 * SQLException if a database access error occurs
	 */
	public boolean supportsColumnAliasing() throws SQLException
	{
		return true;
	}

	/*
	 * Are concatenations between NULL and non-NULL values NULL? A JDBC
	 * Compliant driver always returns true @return true if so @exception
	 * SQLException if a database access error occurs
	 */
	public boolean nullPlusNonNullIsNull() throws SQLException
	{
		return true;
	}

	public boolean supportsConvert() throws SQLException
	{
		return false;
	}

	public boolean supportsConvert(int fromType, int toType)
	throws SQLException
	{
		return false;
	}

	/*
	 * Are table correlation names supported? A JDBC Compliant driver always
	 * returns true. @return true if so; false otherwise @exception SQLException -
	 * if a database access error occurs
	 */
	public boolean supportsTableCorrelationNames() throws SQLException
	{
		return true;
	}

	/*
	 * If table correlation names are supported, are they restricted to be
	 * different from the names of the tables? @return true if so; false
	 * otherwise @exception SQLException - if a database access error occurs
	 */
	public boolean supportsDifferentTableCorrelationNames() throws SQLException
	{
		return false;
	}

	/*
	 * Are expressions in "ORDER BY" lists supported? <br>e.g. select * from t
	 * order by a + b; @return true if so @exception SQLException if a database
	 * access error occurs
	 */
	public boolean supportsExpressionsInOrderBy() throws SQLException
	{
		return true;
	}

	/*
	 * Can an "ORDER BY" clause use columns not in the SELECT? @return true if
	 * so @exception SQLException if a database access error occurs
	 */
	public boolean supportsOrderByUnrelated() throws SQLException
	{
		return true;
	}

	/*
	 * Is some form of "GROUP BY" clause supported? I checked it, and yes it is.
	 * @return true if so @exception SQLException if a database access error
	 * occurs
	 */
	public boolean supportsGroupBy() throws SQLException
	{
		return true;
	}

	/*
	 * Can a "GROUP BY" clause use columns not in the SELECT? @return true if so
	 * @exception SQLException if a database access error occurs
	 */
	public boolean supportsGroupByUnrelated() throws SQLException
	{
		return true;
	}

	/*
	 * Can a "GROUP BY" clause add columns not in the SELECT provided it
	 * specifies all the columns in the SELECT? Does anyone actually understand
	 * what they mean here? (I think this is a subset of the previous function. --
	 * petere) @return true if so @exception SQLException if a database access
	 * error occurs
	 */
	public boolean supportsGroupByBeyondSelect() throws SQLException
	{
		return true;
	}

	/*
	 * Is the escape character in "LIKE" clauses supported? A JDBC compliant
	 * driver always returns true. @return true if so @exception SQLException if
	 * a database access error occurs
	 */
	public boolean supportsLikeEscapeClause() throws SQLException
	{
		return true;
	}

	/*
	 * Are multiple ResultSets from a single execute supported? Well, I
	 * implemented it, but I dont think this is possible from the back ends
	 * point of view. @return true if so @exception SQLException if a database
	 * access error occurs
	 */
	public boolean supportsMultipleResultSets() throws SQLException
	{
		return false;
	}

	/*
	 * Can we have multiple transactions open at once (on different
	 * connections?) I guess we can have, since Im relying on it. @return true
	 * if so @exception SQLException if a database access error occurs
	 */
	public boolean supportsMultipleTransactions() throws SQLException
	{
		return true;
	}

	/*
	 * Can columns be defined as non-nullable. A JDBC Compliant driver always
	 * returns true. <p>This changed from false to true in v6.2 of the driver,
	 * as this support was added to the backend. @return true if so @exception
	 * SQLException if a database access error occurs
	 */
	public boolean supportsNonNullableColumns() throws SQLException
	{
		return true;
	}

	/*
	 * Does this driver support the minimum ODBC SQL grammar. This grammar is
	 * defined at: <p><a
	 * href="http://www.microsoft.com/msdn/sdk/platforms/doc/odbc/src/intropr.htm">http://www.microsoft.com/msdn/sdk/platforms/doc/odbc/src/intropr.htm</a>
	 * <p>In Appendix C. From this description, we seem to support the ODBC
	 * minimal (Level 0) grammar. @return true if so @exception SQLException if
	 * a database access error occurs
	 */
	public boolean supportsMinimumSQLGrammar() throws SQLException
	{
		return true;
	}

	/*
	 * Does this driver support the Core ODBC SQL grammar. We need SQL-92
	 * conformance for this. @return true if so @exception SQLException if a
	 * database access error occurs
	 */
	public boolean supportsCoreSQLGrammar() throws SQLException
	{
		return false;
	}

	/*
	 * Does this driver support the Extended (Level 2) ODBC SQL grammar. We
	 * don't conform to the Core (Level 1), so we can't conform to the Extended
	 * SQL Grammar. @return true if so @exception SQLException if a database
	 * access error occurs
	 */
	public boolean supportsExtendedSQLGrammar() throws SQLException
	{
		return false;
	}

	/*
	 * Does this driver support the ANSI-92 entry level SQL grammar? All JDBC
	 * Compliant drivers must return true. We currently report false until
	 * 'schema' support is added. Then this should be changed to return true,
	 * since we will be mostly compliant (probably more compliant than many
	 * other databases) And since this is a requirement for all JDBC drivers we
	 * need to get to the point where we can return true. @return true if so
	 * @exception SQLException if a database access error occurs
	 */
	public boolean supportsANSI92EntryLevelSQL() throws SQLException
	{
		return true;
	}

	/*
	 * Does this driver support the ANSI-92 intermediate level SQL grammar?
	 * @return true if so @exception SQLException if a database access error
	 * occurs
	 */
	public boolean supportsANSI92IntermediateSQL() throws SQLException
	{
		return false;
	}

	/*
	 * Does this driver support the ANSI-92 full SQL grammar? @return true if so
	 * @exception SQLException if a database access error occurs
	 */
	public boolean supportsANSI92FullSQL() throws SQLException
	{
		return false;
	}

	/*
	 * Is the SQL Integrity Enhancement Facility supported? Our best guess is
	 * that this means support for constraints @return true if so @exception
	 * SQLException if a database access error occurs
	 */
	public boolean supportsIntegrityEnhancementFacility() throws SQLException
	{
		return true;
	}

	/*
	 * Is some form of outer join supported? @return true if so @exception
	 * SQLException if a database access error occurs
	 */
	public boolean supportsOuterJoins() throws SQLException
	{
		return true;
	}

	/*
	 * Are full nexted outer joins supported? @return true if so @exception
	 * SQLException if a database access error occurs
	 */
	public boolean supportsFullOuterJoins() throws SQLException
	{
		return true;
	}

	/*
	 * Is there limited support for outer joins? @return true if so @exception
	 * SQLException if a database access error occurs
	 */
	public boolean supportsLimitedOuterJoins() throws SQLException
	{
		return true;
	}

	/*
	 * What is the database vendor's preferred term for "schema"? PostgreSQL
	 * doesn't have schemas, but when it does, we'll use the term "schema".
	 * @return the vendor term @exception SQLException if a database access
	 * error occurs
	 */
	public String getSchemaTerm() throws SQLException
	{
		return "schema";
	}

	/*
	 * What is the database vendor's preferred term for "procedure"?
	 * Traditionally, "function" has been used. @return the vendor term
	 * @exception SQLException if a database access error occurs
	 */
	public String getProcedureTerm() throws SQLException
	{
		return "function";
	}

	/*
	 * What is the database vendor's preferred term for "catalog"? @return the
	 * vendor term @exception SQLException if a database access error occurs
	 */
	public String getCatalogTerm() throws SQLException
	{
		return "database";
	}

	/*
	 * Does a catalog appear at the start of a qualified table name? (Otherwise
	 * it appears at the end). @return true if so @exception SQLException if a
	 * database access error occurs
	 */
	public boolean isCatalogAtStart() throws SQLException
	{
		// return true here; we return false for every other catalog function
		// so it won't matter what we return here D.C.
		return true;
	}

	/*
	 * What is the Catalog separator. @return the catalog separator string
	 * @exception SQLException if a database access error occurs
	 */
	public String getCatalogSeparator() throws SQLException
	{
		// Give them something to work with here
		// everything else returns false so it won't matter what we return here
		// D.C.
		return ".";
	}

	/*
	 * Can a schema name be used in a data manipulation statement? @return true
	 * if so @exception SQLException if a database access error occurs
	 */
	public boolean supportsSchemasInDataManipulation() throws SQLException
	{
		return true;
	}

	/*
	 * Can a schema name be used in a procedure call statement? @return true if
	 * so @exception SQLException if a database access error occurs
	 */
	public boolean supportsSchemasInProcedureCalls() throws SQLException
	{
		return true;
	}

	/*
	 * Can a schema be used in a table definition statement? @return true if so
	 * @exception SQLException if a database access error occurs
	 */
	public boolean supportsSchemasInTableDefinitions() throws SQLException
	{
		return true;
	}

	/*
	 * Can a schema name be used in an index definition statement? @return true
	 * if so @exception SQLException if a database access error occurs
	 */
	public boolean supportsSchemasInIndexDefinitions() throws SQLException
	{
		return true;
	}

	/*
	 * Can a schema name be used in a privilege definition statement? @return
	 * true if so @exception SQLException if a database access error occurs
	 */
	public boolean supportsSchemasInPrivilegeDefinitions() throws SQLException
	{
		return true;
	}

	/*
	 * Can a catalog name be used in a data manipulation statement? @return true
	 * if so @exception SQLException if a database access error occurs
	 */
	public boolean supportsCatalogsInDataManipulation() throws SQLException
	{
		return false;
	}

	/*
	 * Can a catalog name be used in a procedure call statement? @return true if
	 * so @exception SQLException if a database access error occurs
	 */
	public boolean supportsCatalogsInProcedureCalls() throws SQLException
	{
		return false;
	}

	/*
	 * Can a catalog name be used in a table definition statement? @return true
	 * if so @exception SQLException if a database access error occurs
	 */
	public boolean supportsCatalogsInTableDefinitions() throws SQLException
	{
		return false;
	}

	/*
	 * Can a catalog name be used in an index definition? @return true if so
	 * @exception SQLException if a database access error occurs
	 */
	public boolean supportsCatalogsInIndexDefinitions() throws SQLException
	{
		return false;
	}

	/*
	 * Can a catalog name be used in a privilege definition statement? @return
	 * true if so @exception SQLException if a database access error occurs
	 */
	public boolean supportsCatalogsInPrivilegeDefinitions() throws SQLException
	{
		return false;
	}

	/*
	 * We support cursors for gets only it seems. I dont see a method to get a
	 * positioned delete. @return true if so @exception SQLException if a
	 * database access error occurs
	 */
	public boolean supportsPositionedDelete() throws SQLException
	{
		return false; // For now...
	}

	/*
	 * Is positioned UPDATE supported? @return true if so @exception
	 * SQLException if a database access error occurs
	 */
	public boolean supportsPositionedUpdate() throws SQLException
	{
		return false; // For now...
	}

	/*
	 * Is SELECT for UPDATE supported? @return true if so; false otherwise
	 * @exception SQLException - if a database access error occurs
	 */
	public boolean supportsSelectForUpdate() throws SQLException
	{
		return true;
	}

	/*
	 * Are stored procedure calls using the stored procedure escape syntax
	 * supported? @return true if so; false otherwise @exception SQLException -
	 * if a database access error occurs
	 */
	public boolean supportsStoredProcedures() throws SQLException
	{
		return false;
	}

	/*
	 * Are subqueries in comparison expressions supported? A JDBC Compliant
	 * driver always returns true. @return true if so; false otherwise
	 * @exception SQLException - if a database access error occurs
	 */
	public boolean supportsSubqueriesInComparisons() throws SQLException
	{
		return true;
	}

	/*
	 * Are subqueries in 'exists' expressions supported? A JDBC Compliant driver
	 * always returns true. @return true if so; false otherwise @exception
	 * SQLException - if a database access error occurs
	 */
	public boolean supportsSubqueriesInExists() throws SQLException
	{
		return true;
	}

	/*
	 * Are subqueries in 'in' statements supported? A JDBC Compliant driver
	 * always returns true. @return true if so; false otherwise @exception
	 * SQLException - if a database access error occurs
	 */
	public boolean supportsSubqueriesInIns() throws SQLException
	{
		return true;
	}

	/*
	 * Are subqueries in quantified expressions supported? A JDBC Compliant
	 * driver always returns true. (No idea what this is, but we support a good
	 * deal of subquerying.) @return true if so; false otherwise @exception
	 * SQLException - if a database access error occurs
	 */
	public boolean supportsSubqueriesInQuantifieds() throws SQLException
	{
		return true;
	}

	/*
	 * Are correlated subqueries supported? A JDBC Compliant driver always
	 * returns true. (a.k.a. subselect in from?) @return true if so; false
	 * otherwise @exception SQLException - if a database access error occurs
	 */
	public boolean supportsCorrelatedSubqueries() throws SQLException
	{
		return true;
	}

	/*
	 * Is SQL UNION supported? @return true if so @exception SQLException if a
	 * database access error occurs
	 */
	public boolean supportsUnion() throws SQLException
	{
		return true;
	}

	/*
	 * Is SQL UNION ALL supported? @return true if so @exception SQLException if
	 * a database access error occurs
	 */
	public boolean supportsUnionAll() throws SQLException
	{
		return true;
	}

	/*
	 * In PostgreSQL, Cursors are only open within transactions. @return true if
	 * so @exception SQLException if a database access error occurs
	 */
	public boolean supportsOpenCursorsAcrossCommit() throws SQLException
	{
		return false;
	}

	/*
	 * Do we support open cursors across multiple transactions? @return true if
	 * so @exception SQLException if a database access error occurs
	 */
	public boolean supportsOpenCursorsAcrossRollback() throws SQLException
	{
		return false;
	}

	/*
	 * Can statements remain open across commits? They may, but this driver
	 * cannot guarentee that. In further reflection. we are talking a Statement
	 * object here, so the answer is yes, since the Statement is only a vehicle
	 * to ExecSQL() @return true if they always remain open; false otherwise
	 * @exception SQLException if a database access error occurs
	 */
	public boolean supportsOpenStatementsAcrossCommit() throws SQLException
	{
		return true;
	}

	/*
	 * Can statements remain open across rollbacks? They may, but this driver
	 * cannot guarentee that. In further contemplation, we are talking a
	 * Statement object here, so the answer is yes, since the Statement is only
	 * a vehicle to ExecSQL() in Connection @return true if they always remain
	 * open; false otherwise @exception SQLException if a database access error
	 * occurs
	 */
	public boolean supportsOpenStatementsAcrossRollback() throws SQLException
	{
		return true;
	}

	/*
	 * How many hex characters can you have in an inline binary literal @return
	 * the max literal length @exception SQLException if a database access error
	 * occurs
	 */
	public int getMaxBinaryLiteralLength() throws SQLException
	{
		return 0; // no limit
	}

	/*
	 * What is the maximum length for a character literal I suppose it is 8190
	 * (8192 - 2 for the quotes) @return the max literal length @exception
	 * SQLException if a database access error occurs
	 */
	public int getMaxCharLiteralLength() throws SQLException
	{
		return 0; // no limit
	}

	/*
	 * Whats the limit on column name length. @return the maximum column name
	 * length @exception SQLException if a database access error occurs
	 */
	public int getMaxColumnNameLength() throws SQLException
	{
		return getMaxNameLength();
	}

	/*
	 * What is the maximum number of columns in a "GROUP BY" clause? @return the
	 * max number of columns @exception SQLException if a database access error
	 * occurs
	 */
	public int getMaxColumnsInGroupBy() throws SQLException
	{
		return 0; // no limit
	}

	/*
	 * What's the maximum number of columns allowed in an index? @return max
	 * number of columns @exception SQLException if a database access error
	 * occurs
	 */
	public int getMaxColumnsInIndex() throws SQLException
	{
		return getMaxIndexKeys();
	}

	/*
	 * What's the maximum number of columns in an "ORDER BY clause? @return the
	 * max columns @exception SQLException if a database access error occurs
	 */
	public int getMaxColumnsInOrderBy() throws SQLException
	{
		return 0; // no limit
	}

	/*
	 * What is the maximum number of columns in a "SELECT" list? @return the max
	 * columns @exception SQLException if a database access error occurs
	 */
	public int getMaxColumnsInSelect() throws SQLException
	{
		return 0; // no limit
	}

	/*
	 * What is the maximum number of columns in a table? From the CREATE TABLE
	 * reference page... <p>"The new class is created as a heap with no initial
	 * data. A class can have no more than 1600 attributes (realistically, this
	 * is limited by the fact that tuple sizes must be less than 8192 bytes)..."
	 * @return the max columns @exception SQLException if a database access
	 * error occurs
	 */
	public int getMaxColumnsInTable() throws SQLException
	{
		return 1600;
	}

	/*
	 * How many active connection can we have at a time to this database? Well,
	 * since it depends on postmaster, which just does a listen() followed by an
	 * accept() and fork(), its basically very high. Unless the system runs out
	 * of processes, it can be 65535 (the number of aux. ports on a TCP/IP
	 * system). I will return 8192 since that is what even the largest system
	 * can realistically handle, @return the maximum number of connections
	 * @exception SQLException if a database access error occurs
	 */
	public int getMaxConnections() throws SQLException
	{
		return 8192;
	}

	/*
	 * What is the maximum cursor name length @return max cursor name length in
	 * bytes @exception SQLException if a database access error occurs
	 */
	public int getMaxCursorNameLength() throws SQLException
	{
		return getMaxNameLength();
	}

	/*
	 * Retrieves the maximum number of bytes for an index, including all of the
	 * parts of the index. @return max index length in bytes, which includes the
	 * composite of all the constituent parts of the index; a result of zero
	 * means that there is no limit or the limit is not known @exception
	 * SQLException if a database access error occurs
	 */
	public int getMaxIndexLength() throws SQLException
	{
		return 0; // no limit (larger than an int anyway)
	}

	public int getMaxSchemaNameLength() throws SQLException
	{
		return getMaxNameLength();
	}

	/*
	 * What is the maximum length of a procedure name @return the max name
	 * length in bytes @exception SQLException if a database access error occurs
	 */
	public int getMaxProcedureNameLength() throws SQLException
	{
		return getMaxNameLength();
	}

	public int getMaxCatalogNameLength() throws SQLException
	{
		return getMaxNameLength();
	}

	/*
	 * What is the maximum length of a single row? @return max row size in bytes
	 * @exception SQLException if a database access error occurs
	 */
	public int getMaxRowSize() throws SQLException
	{
		return 1073741824; // 1 GB
	}

	/*
	 * Did getMaxRowSize() include LONGVARCHAR and LONGVARBINARY blobs? We don't
	 * handle blobs yet @return true if so @exception SQLException if a database
	 * access error occurs
	 */
	public boolean doesMaxRowSizeIncludeBlobs() throws SQLException
	{
		return false;
	}

	/*
	 * What is the maximum length of a SQL statement? @return max length in
	 * bytes @exception SQLException if a database access error occurs
	 */
	public int getMaxStatementLength() throws SQLException
	{
		return 0; // actually whatever fits in size_t
	}

	/*
	 * How many active statements can we have open at one time to this database?
	 * Basically, since each Statement downloads the results as the query is
	 * executed, we can have many. However, we can only really have one
	 * statement per connection going at once (since they are executed serially) -
	 * so we return one. @return the maximum @exception SQLException if a
	 * database access error occurs
	 */
	public int getMaxStatements() throws SQLException
	{
		return 1;
	}

	/*
	 * What is the maximum length of a table name @return max name length in
	 * bytes @exception SQLException if a database access error occurs
	 */
	public int getMaxTableNameLength() throws SQLException
	{
		return getMaxNameLength();
	}

	/*
	 * What is the maximum number of tables that can be specified in a SELECT?
	 * @return the maximum @exception SQLException if a database access error
	 * occurs
	 */
	public int getMaxTablesInSelect() throws SQLException
	{
		return 0; // no limit
	}

	/*
	 * What is the maximum length of a user name @return the max name length in
	 * bytes @exception SQLException if a database access error occurs
	 */
	public int getMaxUserNameLength() throws SQLException
	{
		return getMaxNameLength();
	}

	/*
	 * What is the database's default transaction isolation level? We do not
	 * support this, so all transactions are SERIALIZABLE. @return the default
	 * isolation level @exception SQLException if a database access error occurs
	 * 
	 * @see Connection
	 */
	public int getDefaultTransactionIsolation() throws SQLException
	{
		return Connection.TRANSACTION_READ_COMMITTED;
	}

	/*
	 * Are transactions supported? If not, commit and rollback are noops and the
	 * isolation level is TRANSACTION_NONE. We do support transactions. @return
	 * true if transactions are supported @exception SQLException if a database
	 * access error occurs
	 */
	public boolean supportsTransactions() throws SQLException
	{
		return true;
	}

	/*
	 * Does the database support the given transaction isolation level? We only
	 * support TRANSACTION_SERIALIZABLE and TRANSACTION_READ_COMMITTED @param
	 * level the values are defined in java.sql.Connection @return true if so
	 * @exception SQLException if a database access error occurs
	 * 
	 * @see Connection
	 */
	public boolean supportsTransactionIsolationLevel(int level)
	throws SQLException
	{
		if(level == Connection.TRANSACTION_SERIALIZABLE
		|| level == Connection.TRANSACTION_READ_COMMITTED)
			return true;

		if(this.getDatabaseMajorVersion() >= 8
		&& (level == Connection.TRANSACTION_READ_UNCOMMITTED || level == Connection.TRANSACTION_REPEATABLE_READ))
			return true;

		return false;
	}

	/*
	 * Are both data definition and data manipulation transactions supported?
	 * @return true if so @exception SQLException if a database access error
	 * occurs
	 */
	public boolean supportsDataDefinitionAndDataManipulationTransactions()
	throws SQLException
	{
		return true;
	}

	/*
	 * Are only data manipulation statements withing a transaction supported?
	 * @return true if so @exception SQLException if a database access error
	 * occurs
	 */
	public boolean supportsDataManipulationTransactionsOnly()
	throws SQLException
	{
		return false;
	}

	/*
	 * Does a data definition statement within a transaction force the
	 * transaction to commit? I think this means something like: <p><pre>
	 * CREATE TABLE T (A INT); INSERT INTO T (A) VALUES (2); BEGIN; UPDATE T SET
	 * A = A + 1; CREATE TABLE X (A INT); SELECT A FROM T INTO X; COMMIT; </pre><p>
	 * does the CREATE TABLE call cause a commit? The answer is no. @return true
	 * if so @exception SQLException if a database access error occurs
	 */
	public boolean dataDefinitionCausesTransactionCommit() throws SQLException
	{
		return false;
	}

	/*
	 * Is a data definition statement within a transaction ignored? @return true
	 * if so @exception SQLException if a database access error occurs
	 */
	public boolean dataDefinitionIgnoredInTransactions() throws SQLException
	{
		return false;
	}

	/**
	 * Escape single quotes with another single quote.
	 */
	private static String escapeQuotes(String s)
	{
        if (s == null)
        {
            return null;
        }

		StringBuffer sb = new StringBuffer();
		int length = s.length();
		char prevChar = ' ';
		char prevPrevChar = ' ';
		for(int i = 0; i < length; i++)
		{
			char c = s.charAt(i);
			sb.append(c);
			if(c == '\''
				&& (prevChar != '\\' || (prevChar == '\\' && prevPrevChar == '\\')))
			{
				sb.append("'");
			}
			prevPrevChar = prevChar;
			prevChar = c;
		}
		return sb.toString();
	}

	/**
	 * Creates a condition with the specified operator
     * based on schema specification:<BR>
     * <UL>
     * <LI>schema is specified => search in this schema only</LI>
     * <LI>schema is equal to "" => search in the 'public' schema</LI>
     * <LI>schema is null =>  search in all schemas</LI>
	 * </UL>
	 */
	private static String resolveSchemaConditionWithOperator(
        String expr, String schema, String operator)
	{
        //schema is null => search in current_schemas(true)
        if (schema == null)
        {
			//This means that only "visible" schemas are searched.
			//It was approved to change to *all* schemas.
            //return expr + " " + operator + " ANY (current_schemas(true))";
			return "1 OPERATOR(pg_catalog.=) 1";
        }
        //schema is specified => search in this schema
		else if(!"".equals(schema))
		{
			return expr + " " + operator + " '" + escapeQuotes(schema) + "' ";
		}
        //schema is "" => search in the 'public' schema
        else
        {
            return expr + " " + operator + " 'public' ";
        }
    }

	/**
	 * Creates an equality condition based on schema specification:<BR>
     * <UL>
     * <LI>schema is specified => search in this schema only</LI>
     * <LI>schema is equal to "" => search in the 'public' schema</LI>
     * <LI>schema is null =>  search in all schemas</LI>
	 * </UL>
	 */
	private static String resolveSchemaCondition(String expr, String schema)
	{
        return resolveSchemaConditionWithOperator(
			expr, schema, "OPERATOR(pg_catalog.=)");
    }

	/**
	 * Creates a pattern condition based on schema specification:<BR>
     * <UL>
     * <LI>schema is specified => search in this schema only</LI>
     * <LI>schema is equal to "" => search in the 'public' schema</LI>
     * <LI>schema is null =>  search in all schemas</LI>
	 * </UL>
	 */
	private static String resolveSchemaPatternCondition(
        String expr, String schema)
	{
        return resolveSchemaConditionWithOperator(expr, schema, "LIKE");
    }

    /*
	 * Get a description of stored procedures available in a catalog <p>Only
	 * procedure descriptions matching the schema and procedure name criteria
	 * are returned. They are ordered by PROCEDURE_SCHEM and PROCEDURE_NAME <p>Each
	 * procedure description has the following columns: <ol> <li><b>PROCEDURE_CAT</b>
	 * String => procedure catalog (may be null) <li><b>PROCEDURE_SCHEM</b>
	 * String => procedure schema (may be null) <li><b>PROCEDURE_NAME</b>
	 * String => procedure name <li><b>ResultSetField 4</b> reserved (make it
	 * null) <li><b>ResultSetField 5</b> reserved (make it null) <li><b>ResultSetField
	 * 6</b> reserved (make it null) <li><b>REMARKS</b> String => explanatory
	 * comment on the procedure <li><b>PROCEDURE_TYPE</b> short => kind of
	 * procedure <ul> <li> procedureResultUnknown - May return a result <li>
	 * procedureNoResult - Does not return a result <li> procedureReturnsResult -
	 * Returns a result </ul> </ol> @param catalog - a catalog name; ""
	 * retrieves those without a catalog; null means drop catalog name from
	 * criteria @param schemaParrern - a schema name pattern; "" retrieves those
	 * without a schema - we ignore this parameter @param procedureNamePattern -
	 * a procedure name pattern @return ResultSet - each row is a procedure
	 * description @exception SQLException if a database access error occurs
	 */
	public java.sql.ResultSet getProcedures(String catalog,
		String schemaPattern, String procedureNamePattern) throws SQLException
	{
		String sql = "SELECT NULL AS PROCEDURE_CAT, n.nspname AS PROCEDURE_SCHEM, p.proname AS PROCEDURE_NAME, NULL, NULL, NULL, d.description AS REMARKS, "
				+ java.sql.DatabaseMetaData.procedureReturnsResult
				+ " AS PROCEDURE_TYPE "
				+ " FROM pg_catalog.pg_namespace n, pg_catalog.pg_proc p "
				+ " LEFT JOIN pg_catalog.pg_description d"
				+ "  ON (p.oid OPERATOR(pg_catalog.=) d.objoid) "
				+ " LEFT JOIN pg_catalog.pg_class c ON ("
				+ "  d.classoid OPERATOR(pg_catalog.=) c.oid"
				+ "  AND c.relname OPERATOR(pg_catalog.=) 'pg_proc') "
				+ " LEFT JOIN pg_catalog.pg_namespace pn ON ("
				+ "  c.relnamespace OPERATOR(pg_catalog.=) pn.oid"
				+ "  AND pn.nspname OPERATOR(pg_catalog.=) 'pg_catalog') "
				+ " WHERE p.pronamespace OPERATOR(pg_catalog.=) n.oid "
                + " AND " + resolveSchemaPatternCondition(
                                "n.nspname", schemaPattern);
		if(procedureNamePattern != null)
		{
			sql += " AND p.proname LIKE '"
				+ escapeQuotes(procedureNamePattern) + "' ";
		}
		sql += " ORDER BY PROCEDURE_SCHEM, PROCEDURE_NAME ";
		return createMetaDataStatement().executeQuery(sql);
	}

	/*
	 * Get a description of a catalog's stored procedure parameters and result
	 * columns. <p>Only descriptions matching the schema, procedure and
	 * parameter name criteria are returned. They are ordered by PROCEDURE_SCHEM
	 * and PROCEDURE_NAME. Within this, the return value, if any, is first. Next
	 * are the parameter descriptions in call order. The column descriptions
	 * follow in column number order. <p>Each row in the ResultSet is a
	 * parameter description or column description with the following fields:
	 * <ol> <li><b>PROCEDURE_CAT</b> String => procedure catalog (may be null)
	 * <li><b>PROCEDURE_SCHE</b>M String => procedure schema (may be null)
	 * <li><b>PROCEDURE_NAME</b> String => procedure name <li><b>COLUMN_NAME</b>
	 * String => column/parameter name <li><b>COLUMN_TYPE</b> Short => kind of
	 * column/parameter: <ul><li>procedureColumnUnknown - nobody knows <li>procedureColumnIn -
	 * IN parameter <li>procedureColumnInOut - INOUT parameter <li>procedureColumnOut -
	 * OUT parameter <li>procedureColumnReturn - procedure return value <li>procedureColumnResult -
	 * result column in ResultSet </ul> <li><b>DATA_TYPE</b> short => SQL type
	 * from java.sql.Types <li><b>TYPE_NAME</b> String => Data source specific
	 * type name <li><b>PRECISION</b> int => precision <li><b>LENGTH</b> int =>
	 * length in bytes of data <li><b>SCALE</b> short => scale <li><b>RADIX</b>
	 * short => radix <li><b>NULLABLE</b> short => can it contain NULL? <ul><li>procedureNoNulls -
	 * does not allow NULL values <li>procedureNullable - allows NULL values
	 * <li>procedureNullableUnknown - nullability unknown <li><b>REMARKS</b>
	 * String => comment describing parameter/column </ol> @param catalog This
	 * is ignored in org.postgresql, advise this is set to null @param
	 * schemaPattern @param procedureNamePattern a procedure name pattern @param
	 * columnNamePattern a column name pattern, this is currently ignored
	 * because postgresql does not name procedure parameters. @return each row
	 * is a stored procedure parameter or column description @exception
	 * SQLException if a database-access error occurs
	 * 
	 * @see #getSearchStringEscape
	 */
	// Implementation note: This is required for Borland's JBuilder to work
	public java.sql.ResultSet getProcedureColumns(String catalog,
		String schemaPattern, String procedureNamePattern,
		String columnNamePattern) throws SQLException
	{
		ResultSetField f[] = new ResultSetField[13];
		ArrayList v = new ArrayList(); // The new ResultSet tuple stuff

		f[0] = new ResultSetField("PROCEDURE_CAT", TypeOid.VARCHAR,
			getMaxNameLength());
		f[1] = new ResultSetField("PROCEDURE_SCHEM", TypeOid.VARCHAR,
			getMaxNameLength());
		f[2] = new ResultSetField("PROCEDURE_NAME", TypeOid.VARCHAR,
			getMaxNameLength());
		f[3] = new ResultSetField("COLUMN_NAME", TypeOid.VARCHAR,
			getMaxNameLength());
		f[4] = new ResultSetField("COLUMN_TYPE", TypeOid.INT2, 2);
		f[5] = new ResultSetField("DATA_TYPE", TypeOid.INT2, 2);
		f[6] = new ResultSetField("TYPE_NAME", TypeOid.VARCHAR,
			getMaxNameLength());
		f[7] = new ResultSetField("PRECISION", TypeOid.INT4, 4);
		f[8] = new ResultSetField("LENGTH", TypeOid.INT4, 4);
		f[9] = new ResultSetField("SCALE", TypeOid.INT2, 2);
		f[10] = new ResultSetField("RADIX", TypeOid.INT2, 2);
		f[11] = new ResultSetField("NULLABLE", TypeOid.INT2, 2);
		f[12] = new ResultSetField("REMARKS", TypeOid.VARCHAR,
			getMaxNameLength());

		String sql =
			"SELECT"
			+ "  n.nspname, p.proname, p.prorettype, p.proargtypes,"
			+ "  t.typtype::pg_catalog.varchar, t.typrelid "
			+ " FROM"
			+ "  pg_catalog.pg_proc p, pg_catalog.pg_namespace n,"
			+ "  pg_catalog.pg_type t"
			+ " WHERE p.pronamespace OPERATOR(pg_catalog.=) n.oid"
			+ " AND p.prorettype OPERATOR(pg_catalog.=) t.oid "
            + " AND " + resolveSchemaPatternCondition(
                            "n.nspname", schemaPattern);
		if(procedureNamePattern != null)
		{
			sql += " AND p.proname LIKE '"
				+ escapeQuotes(procedureNamePattern) + "' ";
		}
		sql += " ORDER BY n.nspname, p.proname ";

		ResultSet rs = m_connection.createStatement().executeQuery(sql);
		String schema = null;
		String procedureName = null;
		Oid returnType = null;
		String returnTypeType = null;
		Oid returnTypeRelid = null;

		Oid[] argTypes = null;
		while(rs.next())
		{
			schema = rs.getString("nspname");
			procedureName = rs.getString("proname");
			returnType = (Oid)rs.getObject("prorettype");
			returnTypeType = rs.getString("typtype");
			returnTypeRelid = (Oid)rs.getObject("typrelid");
			argTypes = (Oid[])rs.getObject("proargtypes");

			// decide if we are returning a single column result.
			if(!returnTypeType.equals("c"))
			{
				Object[] tuple = new Object[13];
				tuple[0] = null;
				tuple[1] = schema;
				tuple[2] = procedureName;
				tuple[3] = "returnValue";
				tuple[4] = new Short((short)java.sql.DatabaseMetaData.procedureColumnReturn);
				tuple[5] = new Short((short)m_connection.getSQLType(returnType));
				tuple[6] = m_connection.getPGType(returnType);
				tuple[7] = null;
				tuple[8] = null;
				tuple[9] = null;
				tuple[10] = null;
				tuple[11] = new Short((short)java.sql.DatabaseMetaData.procedureNullableUnknown);
				tuple[12] = null;
				v.add(tuple);
			}

			// Add a row for each argument.
			for(int i = 0; i < argTypes.length; i++)
			{
				Oid argOid = argTypes[i];
				Object[] tuple = new Object[13];
				tuple[0] = null;
				tuple[1] = schema;
				tuple[2] = procedureName;
				tuple[3] = "$" + (i + 1);
				tuple[4] = new Short((short)java.sql.DatabaseMetaData.procedureColumnIn);
				tuple[5] = new Short((short)m_connection.getSQLType(argOid));
				tuple[6] = m_connection.getPGType(argOid);
				tuple[7] = null;
				tuple[8] = null;
				tuple[9] = null;
				tuple[10] = null;
				tuple[11] = new Short((short)java.sql.DatabaseMetaData.procedureNullableUnknown);
				tuple[12] = null;
				v.add(tuple);
			}

			// if we are returning a multi-column result.
			if(returnTypeType.equals("c"))
			{
				String columnsql = "SELECT a.attname,a.atttypid FROM pg_catalog.pg_attribute a WHERE a.attrelid = ? ORDER BY a.attnum ";
				PreparedStatement stmt = m_connection.prepareStatement(columnsql);
				stmt.setObject(1, returnTypeRelid);
				ResultSet columnrs = stmt.executeQuery(columnsql);

				while(columnrs.next())
				{
					Oid columnTypeOid = (Oid)columnrs.getObject("atttypid");
					Object[] tuple = new Object[13];
					tuple[0] = null;
					tuple[1] = schema;
					tuple[2] = procedureName;
					tuple[3] = columnrs.getString("attname");
					tuple[4] = new Short((short)java.sql.DatabaseMetaData.procedureColumnResult);
					tuple[5] = new Short((short)m_connection.getSQLType(columnTypeOid));
					tuple[6] = m_connection.getPGType(columnTypeOid);
					tuple[7] = null;
					tuple[8] = null;
					tuple[9] = null;
					tuple[10] = null;
					tuple[11] = new Short((short)java.sql.DatabaseMetaData.procedureNullableUnknown);
					tuple[12] = null;
					v.add(tuple);
				}
				columnrs.close();
				stmt.close();
			}
		}
		rs.close();

		return createSyntheticResultSet(f, v);
	}

	/*
	 * Get a description of tables available in a catalog. <p>Only table
	 * descriptions matching the catalog, schema, table name and type criteria
	 * are returned. They are ordered by TABLE_TYPE, TABLE_SCHEM and TABLE_NAME.
	 * <p>Each table description has the following columns: <ol> <li><b>TABLE_CAT</b>
	 * String => table catalog (may be null) <li><b>TABLE_SCHEM</b> String =>
	 * table schema (may be null) <li><b>TABLE_NAME</b> String => table name
	 * <li><b>TABLE_TYPE</b> String => table type. Typical types are "TABLE",
	 * "VIEW", "SYSTEM TABLE", "GLOBAL TEMPORARY", "LOCAL TEMPORARY", "ALIAS",
	 * "SYNONYM". <li><b>REMARKS</b> String => explanatory comment on the
	 * table </ol> <p>The valid values for the types parameter are: "TABLE",
	 * "INDEX", "SEQUENCE", "VIEW", "SYSTEM TABLE", "SYSTEM INDEX", "SYSTEM
	 * VIEW", "SYSTEM TOAST TABLE", "SYSTEM TOAST INDEX", "TEMPORARY TABLE", and
	 * "TEMPORARY VIEW" @param catalog a catalog name; For org.postgresql, this
	 * is ignored, and should be set to null @param schemaPattern a schema name
	 * pattern @param tableNamePattern a table name pattern. For all tables this
	 * should be "%" @param types a list of table types to include; null returns
	 * all types @return each row is a table description @exception SQLException
	 * if a database-access error occurs.
	 *
	 * September 2018: instead of rewriting all these CASE foo WHEN WHEN WHEN
	 * structures to avoid the implicit = operator, just cast the WHEN operands
	 * to the known type ("char") of the proband, as there is sure to be an
	 * =("char","char") in pg_catalog.
	 */
	public java.sql.ResultSet getTables(String catalog, String schemaPattern,
		String tableNamePattern, String types[]) throws SQLException
	{
		String useSchemas = "SCHEMAS";
		String select = "SELECT NULL AS TABLE_CAT, n.nspname AS TABLE_SCHEM, c.relname AS TABLE_NAME, "
				+ " CASE"
				+ "  n.nspname LIKE 'pg!_%' ESCAPE '!'"
				+ "  OR n.nspname OPERATOR(pg_catalog.=) 'information_schema' "
				+ " WHEN true THEN CASE "
				+ "  WHEN"
				+ "   n.nspname OPERATOR(pg_catalog.=) 'pg_catalog'"
				+ "   OR n.nspname OPERATOR(pg_catalog.=) 'information_schema'"
				+ "  THEN CASE c.relkind "
				+ "   WHEN 'r'::pg_catalog.\"char\" THEN 'SYSTEM TABLE' "
				+ "   WHEN 'v'::pg_catalog.\"char\" THEN 'SYSTEM VIEW' "
				+ "   WHEN 'i'::pg_catalog.\"char\" THEN 'SYSTEM INDEX' "
				+ "   ELSE NULL "
				+ "   END "
				+ "  WHEN n.nspname OPERATOR(pg_catalog.=) 'pg_toast'"
				+ "  THEN CASE c.relkind "
				+ "   WHEN 'r'::pg_catalog.\"char\" THEN 'SYSTEM TOAST TABLE' "
				+ "   WHEN 'i'::pg_catalog.\"char\" THEN 'SYSTEM TOAST INDEX' "
				+ "   ELSE NULL "
				+ "   END "
				+ "  ELSE CASE c.relkind "
				+ "   WHEN 'r'::pg_catalog.\"char\" THEN 'TEMPORARY TABLE' "
				+ "   WHEN 'i'::pg_catalog.\"char\" THEN 'TEMPORARY INDEX' "
				+ "   ELSE NULL "
				+ "   END "
				+ "  END "
				+ " WHEN false THEN CASE c.relkind "
				+ "  WHEN 'r'::pg_catalog.\"char\" THEN 'TABLE' "
				+ "  WHEN 'i'::pg_catalog.\"char\" THEN 'INDEX' "
				+ "  WHEN 'S'::pg_catalog.\"char\" THEN 'SEQUENCE' "
				+ "  WHEN 'v'::pg_catalog.\"char\" THEN 'VIEW' "
				+ "  ELSE NULL "
				+ "  END "
				+ " ELSE NULL "
				+ " END "
				+ " AS TABLE_TYPE, d.description AS REMARKS "
				+ " FROM pg_catalog.pg_namespace n, pg_catalog.pg_class c "
				+ " LEFT JOIN pg_catalog.pg_description d ON ("
				+ "  c.oid OPERATOR(pg_catalog.=) d.objoid"
				+ "  AND d.objsubid OPERATOR(pg_catalog.=) 0) "
				+ " LEFT JOIN pg_catalog.pg_class dc ON ("
				+ "  d.classoid OPERATOR(pg_catalog.=) dc.oid"
				+ "  AND dc.relname OPERATOR(pg_catalog.=) 'pg_class') "
				+ " LEFT JOIN pg_catalog.pg_namespace dn ON ("
				+ "  dn.oid OPERATOR(pg_catalog.=) dc.relnamespace"
				+ "  AND dn.nspname OPERATOR(pg_catalog.=) 'pg_catalog') "
				+ " WHERE c.relnamespace OPERATOR(pg_catalog.=) n.oid "
                + " AND " + resolveSchemaPatternCondition(
                                "n.nspname", schemaPattern);
		String orderby = " ORDER BY TABLE_TYPE,TABLE_SCHEM,TABLE_NAME ";

		if(types == null)
		{
			types = s_defaultTableTypes;
		}
		if(tableNamePattern != null)
		{
			select += " AND c.relname LIKE '" + escapeQuotes(tableNamePattern)
				+ "' ";
		}
		String sql = select;
		sql += " AND (false ";
		for(int i = 0; i < types.length; i++)
		{
			String clause = s_tableTypeClauses.get(types[i]);
			if(clause != null)
				sql += " OR ( " + clause + " ) ";
		}
		sql += ") ";
		sql += orderby;

		return createMetaDataStatement().executeQuery(sql);
	}

	private static final HashMap<String,String> s_tableTypeClauses;
	static
	{
		s_tableTypeClauses = new HashMap<String,String>();
		s_tableTypeClauses.put("TABLE",
			"c.relkind OPERATOR(pg_catalog.=) 'r' " +
			"AND n.nspname NOT LIKE 'pg!_%' ESCAPE '!' " +
			"AND n.nspname OPERATOR(pg_catalog.<>) 'information_schema'");
		s_tableTypeClauses.put("VIEW",
			"c.relkind OPERATOR(pg_catalog.=) 'v' " +
			"AND n.nspname OPERATOR(pg_catalog.<>) 'pg_catalog' " +
			"AND n.nspname OPERATOR(pg_catalog.<>) 'information_schema'");
		s_tableTypeClauses.put("INDEX",
			"c.relkind OPERATOR(pg_catalog.=) 'i' " +
			"AND n.nspname NOT LIKE 'pg!_%' ESCAPE '!' " +
			"AND n.nspname OPERATOR(pg_catalog.<>) 'information_schema'");
		s_tableTypeClauses.put("SEQUENCE",
			"c.relkind OPERATOR(pg_catalog.=) 'S'");
		s_tableTypeClauses.put("SYSTEM TABLE",
			"c.relkind OPERATOR(pg_catalog.=) 'r' AND (" +
			" n.nspname OPERATOR(pg_catalog.=) 'pg_catalog'" +
			" OR n.nspname OPERATOR(pg_catalog.=) 'information_schema')");
		s_tableTypeClauses.put("SYSTEM TOAST TABLE",
			"c.relkind OPERATOR(pg_catalog.=) 'r' " +
			"AND n.nspname OPERATOR(pg_catalog.=) 'pg_toast'");
		s_tableTypeClauses.put("SYSTEM TOAST INDEX",
			"c.relkind OPERATOR(pg_catalog.=) 'i' " +
			"AND n.nspname OPERATOR(pg_catalog.=) 'pg_toast'");
		s_tableTypeClauses.put("SYSTEM VIEW",
			"c.relkind OPERATOR(pg_catalog.=) 'v' AND (" +
			" n.nspname OPERATOR(pg_catalog.=) 'pg_catalog'" +
			" OR n.nspname OPERATOR(pg_catalog.=) 'information_schema') ");
		s_tableTypeClauses.put("SYSTEM INDEX",
			"c.relkind OPERATOR(pg_catalog.=) 'i' AND (" +
			" n.nspname OPERATOR(pg_catalog.=) 'pg_catalog'" +
			" OR n.nspname OPERATOR(pg_catalog.=) 'information_schema') ");
		s_tableTypeClauses.put("TEMPORARY TABLE",
			"c.relkind OPERATOR(pg_catalog.=) 'r' " +
			"AND n.nspname LIKE 'pg!_temp!_%' ESCAPE '!' ");
		s_tableTypeClauses.put("TEMPORARY INDEX",
			"c.relkind OPERATOR(pg_catalog.=) 'i' " +
			"AND n.nspname LIKE 'pg!_temp!_%' ESCAPE '!' ");
	}

	// These are the default tables, used when NULL is passed to getTables
	// The choice of these provide the same behaviour as psql's \d
	private static final String s_defaultTableTypes[] = { "TABLE", "VIEW",
		"INDEX", "SEQUENCE", "TEMPORARY TABLE" };

	/*
	 * Get the schema names available in this database. The results are ordered
	 * by schema name. <P>The schema column is: <OL> <LI><B>TABLE_SCHEM</B>
	 * String => schema name </OL> @return ResultSet each row has a single
	 * String column that is a schema name
	 */
	public java.sql.ResultSet getSchemas() throws SQLException
	{
		String sql =
			"SELECT nspname AS TABLE_SCHEM FROM pg_catalog.pg_namespace " +
			"WHERE nspname  OPERATOR(pg_catalog.<>) 'pg_toast' " +
			"AND nspname NOT LIKE 'pg!_temp!_%' ESCAPE '!' " +
			"ORDER BY TABLE_SCHEM";
		return createMetaDataStatement().executeQuery(sql);
	}

	/*
	 * Get the catalog names available in this database. The results are ordered
	 * by catalog name. <P>The catalog column is: <OL> <LI><B>TABLE_CAT</B>
	 * String => catalog name </OL> @return ResultSet each row has a single
	 * String column that is a catalog name
	 */
	public java.sql.ResultSet getCatalogs() throws SQLException
	{
		String sql = "SELECT datname AS TABLE_CAT FROM pg_catalog.pg_database ORDER BY TABLE_CAT";
		return createMetaDataStatement().executeQuery(sql);
	}

	/*
	 * Get the table types available in this database. The results are ordered
	 * by table type. <P>The table type is: <OL> <LI><B>TABLE_TYPE</B> String =>
	 * table type. Typical types are "TABLE", "VIEW", "SYSTEM TABLE", "GLOBAL
	 * TEMPORARY", "LOCAL TEMPORARY", "ALIAS", "SYNONYM". </OL> @return
	 * ResultSet each row has a single String column that is a table type
	 */
	public java.sql.ResultSet getTableTypes() throws SQLException
	{
		String types[] = (String[])s_tableTypeClauses.keySet().toArray(new String[s_tableTypeClauses.size()]);
		sort(types);

		ResultSetField f[] = new ResultSetField[1];
		ArrayList v = new ArrayList();
		f[0] = new ResultSetField(new String("TABLE_TYPE"), TypeOid.VARCHAR,
			getMaxNameLength());
		for(int i = 0; i < types.length; i++)
		{
			Object[] tuple = new Object[1];
			tuple[0] = types[i];
			v.add(tuple);
		}

		return createSyntheticResultSet(f, v);
	}

	/*
	 * Get a description of table columns available in a catalog. <P>Only
	 * column descriptions matching the catalog, schema, table and column name
	 * criteria are returned. They are ordered by TABLE_SCHEM, TABLE_NAME and
	 * ORDINAL_POSITION. <P>Each column description has the following columns:
	 * <OL> <LI><B>TABLE_CAT</B> String => table catalog (may be null) <LI><B>TABLE_SCHEM</B>
	 * String => table schema (may be null) <LI><B>TABLE_NAME</B> String =>
	 * table name <LI><B>COLUMN_NAME</B> String => column name <LI><B>DATA_TYPE</B>
	 * short => SQL type from java.sql.Types <LI><B>TYPE_NAME</B> String =>
	 * Data source dependent type name <LI><B>COLUMN_SIZE</B> int => column
	 * size. For char or date types this is the maximum number of characters,
	 * for numeric or decimal types this is precision. <LI><B>BUFFER_LENGTH</B>
	 * is not used. <LI><B>DECIMAL_DIGITS</B> int => the number of fractional
	 * digits <LI><B>NUM_PREC_RADIX</B> int => Radix (typically either 10 or
	 * 2) <LI><B>NULLABLE</B> int => is NULL allowed? <UL> <LI> columnNoNulls -
	 * might not allow NULL values <LI> columnNullable - definitely allows NULL
	 * values <LI> columnNullableUnknown - nullability unknown </UL> <LI><B>REMARKS</B>
	 * String => comment describing column (may be null) <LI><B>COLUMN_DEF</B>
	 * String => default value (may be null) <LI><B>SQL_DATA_TYPE</B> int =>
	 * unused <LI><B>SQL_DATETIME_SUB</B> int => unused <LI><B>CHAR_OCTET_LENGTH</B>
	 * int => for char types the maximum number of bytes in the column <LI><B>ORDINAL_POSITION</B>
	 * int => index of column in table (starting at 1) <LI><B>IS_NULLABLE</B>
	 * String => "NO" means column definitely does not allow NULL values; "YES"
	 * means the column might allow NULL values. An empty string means nobody
	 * knows. </OL> @param catalog a catalog name; "" retrieves those without a
	 * catalog @param schemaPattern a schema name pattern; "" retrieves those
	 * without a schema @param tableNamePattern a table name pattern @param
	 * columnNamePattern a column name pattern @return ResultSet each row is a
	 * column description
	 * 
	 * @see #getSearchStringEscape
	 */
	public java.sql.ResultSet getColumns(String catalog, String schemaPattern,
		String tableNamePattern, String columnNamePattern) throws SQLException
	{
		ArrayList v = new ArrayList(); // The new ResultSet tuple stuff
		ResultSetField f[] = new ResultSetField[18]; // The field descriptors
														// for the new ResultSet

		f[0] = new ResultSetField("TABLE_CAT", TypeOid.VARCHAR,
			getMaxNameLength());
		f[1] = new ResultSetField("TABLE_SCHEM", TypeOid.VARCHAR,
			getMaxNameLength());
		f[2] = new ResultSetField("TABLE_NAME", TypeOid.VARCHAR,
			getMaxNameLength());
		f[3] = new ResultSetField("COLUMN_NAME", TypeOid.VARCHAR,
			getMaxNameLength());
		f[4] = new ResultSetField("DATA_TYPE", TypeOid.INT2, 2);
		f[5] = new ResultSetField("TYPE_NAME", TypeOid.VARCHAR,
			getMaxNameLength());
		f[6] = new ResultSetField("COLUMN_SIZE", TypeOid.INT4, 4);
		f[7] = new ResultSetField("BUFFER_LENGTH", TypeOid.VARCHAR,
			getMaxNameLength());
		f[8] = new ResultSetField("DECIMAL_DIGITS", TypeOid.INT4, 4);
		f[9] = new ResultSetField("NUM_PREC_RADIX", TypeOid.INT4, 4);
		f[10] = new ResultSetField("NULLABLE", TypeOid.INT4, 4);
		f[11] = new ResultSetField("REMARKS", TypeOid.VARCHAR,
			getMaxNameLength());
		f[12] = new ResultSetField("COLUMN_DEF", TypeOid.VARCHAR,
			getMaxNameLength());
		f[13] = new ResultSetField("SQL_DATA_TYPE", TypeOid.INT4, 4);
		f[14] = new ResultSetField("SQL_DATETIME_SUB", TypeOid.INT4, 4);
		f[15] = new ResultSetField("CHAR_OCTET_LENGTH", TypeOid.INT4, 4);
		f[16] = new ResultSetField("ORDINAL_POSITION", TypeOid.INT4, 4);
		f[17] = new ResultSetField("IS_NULLABLE", TypeOid.VARCHAR,
			getMaxNameLength());

		String sql = "SELECT n.nspname, c.relname, a.attname,"
				+ " a.atttypid as atttypid, a.attnotnull, a.atttypmod,"
				+ " a.attlen::pg_catalog.int4 as attlen, a.attnum, def.adsrc,"
				+ " dsc.description"
				+ " FROM pg_catalog.pg_namespace n "
				+ " JOIN pg_catalog.pg_class c"
				+ "  ON (c.relnamespace OPERATOR(pg_catalog.=) n.oid) "
				+ " JOIN pg_catalog.pg_attribute a "
				+ "  ON (a.attrelid OPERATOR(pg_catalog.=) c.oid) "
				+ " LEFT JOIN pg_catalog.pg_attrdef def ON ("
				+ "  a.attrelid OPERATOR(pg_catalog.=) def.adrelid"
				+ "  AND a.attnum OPERATOR(pg_catalog.=) def.adnum) "
				+ " LEFT JOIN pg_catalog.pg_description dsc ON ("
				+ "  c.oid OPERATOR(pg_catalog.=) dsc.objoid"
				+ "  AND a.attnum OPERATOR(pg_catalog.=) dsc.objsubid) "
				+ " LEFT JOIN pg_catalog.pg_class dc ON ("
				+ "  dc.oid OPERATOR(pg_catalog.=) dsc.classoid"
				+ "  AND dc.relname OPERATOR(pg_catalog.=) 'pg_class') "
				+ " LEFT JOIN pg_catalog.pg_namespace dn ON ("
				+ "  dc.relnamespace OPERATOR(pg_catalog.=) dn.oid"
				+ "  AND dn.nspname OPERATOR(pg_catalog.=) 'pg_catalog') "
				+ " WHERE a.attnum OPERATOR(pg_catalog.>) 0"
				+ " AND NOT a.attisdropped "
                + " AND " + resolveSchemaPatternCondition(
                                "n.nspname", schemaPattern);

		if(tableNamePattern != null && !"".equals(tableNamePattern))
		{
			sql += " AND c.relname LIKE '" + escapeQuotes(tableNamePattern)
				+ "' ";
		}
		if(columnNamePattern != null && !"".equals(columnNamePattern))
		{
			sql += " AND a.attname LIKE '" + escapeQuotes(columnNamePattern)
				+ "' ";
		}
		sql += " ORDER BY nspname,relname,attnum ";

		ResultSet rs = m_connection.createStatement().executeQuery(sql);
		while(rs.next())
		{
			Object[] tuple = new Object[18];
			Oid typeOid = (Oid)rs.getObject("atttypid");

			tuple[0] = null; // Catalog name, not supported
			tuple[1] = rs.getString("nspname"); // Schema
			tuple[2] = rs.getString("relname"); // Table name
			tuple[3] = rs.getString("attname"); // Column name
			tuple[4] = new Short((short)m_connection.getSQLType(typeOid));
			String pgType = m_connection.getPGType(typeOid);
			tuple[5] = m_connection.getPGType(typeOid); // Type name

			String defval = rs.getString("adsrc");

			if(defval != null)
			{
				if(pgType.equals("int4"))
				{
					if(defval.indexOf("nextval(") != -1)
						tuple[5] = "serial"; // Type name ==
											 // serial
				}
				else if(pgType.equals("int8"))
				{
					if(defval.indexOf("nextval(") != -1)
						tuple[5] = "bigserial"; // Type name ==
												// bigserial
				}
			}

			// by default no decimal_digits
			// if the type is numeric or decimal we will
			// overwrite later.
			tuple[8] = new Integer(0);

			if(pgType.equals("bpchar") || pgType.equals("varchar"))
			{
				int atttypmod = rs.getInt("atttypmod");
				tuple[6] = new Integer(atttypmod != -1
										? atttypmod - VARHDRSZ
										: 0);
			}
			else if(pgType.equals("numeric") || pgType.equals("decimal"))
			{
				int attypmod = rs.getInt("atttypmod") - VARHDRSZ;
				tuple[6] = new Integer ((attypmod >> 16) & 0xffff);
				tuple[8] = new Integer (attypmod & 0xffff);
				tuple[9] = new Integer(10);
			}
			else if(pgType.equals("bit") || pgType.equals("varbit"))
			{
				tuple[6] = rs.getObject("atttypmod");
				tuple[9] = new Integer(2);
			}
			else
			{
				tuple[6] = rs.getObject("attlen");
				tuple[9] = new Integer(10);
			}

			tuple[7] = null; // Buffer length

			tuple[10] = new Integer(rs
							.getBoolean("attnotnull")
							? java.sql.DatabaseMetaData.columnNoNulls
							: java.sql.DatabaseMetaData.columnNullable); // Nullable
			tuple[11] = rs.getString("description"); // Description (if any)
			tuple[12] = rs.getString("adsrc"); // Column default
			tuple[13] = null; // sql data type (unused)
			tuple[14] = null; // sql datetime sub (unused)
			tuple[15] = tuple[6]; // char octet length
			tuple[16] = new Integer(rs.getInt("attnum")); // ordinal position
			tuple[17] = rs.getBoolean("attnotnull") ? "NO" : "YES"; // Is
																	// nullable
			v.add(tuple);
		}
		rs.close();

		return createSyntheticResultSet(f, v);
	}

	/*
	 * Get a description of the access rights for a table's columns. <P>Only
	 * privileges matching the column name criteria are returned. They are
	 * ordered by COLUMN_NAME and PRIVILEGE. <P>Each privilige description has
	 * the following columns: <OL> <LI><B>TABLE_CAT</B> String => table
	 * catalog (may be null) <LI><B>TABLE_SCHEM</B> String => table schema
	 * (may be null) <LI><B>TABLE_NAME</B> String => table name <LI><B>COLUMN_NAME</B>
	 * String => column name <LI><B>GRANTOR</B> => grantor of access (may be
	 * null) <LI><B>GRANTEE</B> String => grantee of access <LI><B>PRIVILEGE</B>
	 * String => name of access (SELECT, INSERT, UPDATE, REFRENCES, ...) <LI><B>IS_GRANTABLE</B>
	 * String => "YES" if grantee is permitted to grant to others; "NO" if not;
	 * null if unknown </OL> @param catalog a catalog name; "" retrieves those
	 * without a catalog @param schema a schema name; "" retrieves those without
	 * a schema @param table a table name @param columnNamePattern a column name
	 * pattern @return ResultSet each row is a column privilege description
	 * 
	 * @see #getSearchStringEscape
	 */
	public java.sql.ResultSet getColumnPrivileges(String catalog,
		String schema, String table, String columnNamePattern)
	throws SQLException
	{
		ResultSetField f[] = new ResultSetField[8];
		ArrayList v = new ArrayList();

		if(table == null)
			table = "%";

		if(columnNamePattern == null)
			columnNamePattern = "%";

		f[0] = new ResultSetField("TABLE_CAT", TypeOid.VARCHAR,
			getMaxNameLength());
		f[1] = new ResultSetField("TABLE_SCHEM", TypeOid.VARCHAR,
			getMaxNameLength());
		f[2] = new ResultSetField("TABLE_NAME", TypeOid.VARCHAR,
			getMaxNameLength());
		f[3] = new ResultSetField("COLUMN_NAME", TypeOid.VARCHAR,
			getMaxNameLength());
		f[4] = new ResultSetField("GRANTOR", TypeOid.VARCHAR,
			getMaxNameLength());
		f[5] = new ResultSetField("GRANTEE", TypeOid.VARCHAR,
			getMaxNameLength());
		f[6] = new ResultSetField("PRIVILEGE", TypeOid.VARCHAR,
			getMaxNameLength());
		f[7] = new ResultSetField("IS_GRANTABLE", TypeOid.VARCHAR,
			getMaxNameLength());

		String sql = "SELECT n.nspname,c.relname,u.usename,c.relacl,a.attname "
				+ " FROM pg_catalog.pg_namespace n, pg_catalog.pg_class c, pg_catalog.pg_user u, pg_catalog.pg_attribute a "
				+ " WHERE c.relnamespace OPERATOR(pg_catalog.=) n.oid "
				+ " AND u.usesysid OPERATOR(pg_catalog.=) c.relowner "
				+ " AND c.oid OPERATOR(pg_catalog.=) a.attrelid "
				+ " AND c.relkind OPERATOR(pg_catalog.=) 'r' "
				+ " AND a.attnum OPERATOR(pg_catalog.>) 0"
				+ " AND NOT a.attisdropped "
                + " AND " + resolveSchemaCondition(
                                "n.nspname", schema);

		sql += " AND c.relname OPERATOR(pg_catalog.=) '"
			+ escapeQuotes(table) + "' ";
		if(columnNamePattern != null && !"".equals(columnNamePattern))
		{
			sql += " AND a.attname LIKE '" + escapeQuotes(columnNamePattern)
				+ "' ";
		}
		sql += " ORDER BY attname ";

		ResultSet rs = m_connection.createStatement().executeQuery(sql);
		String schemaName = null;
		String tableName = null;
		String column = null;
		String owner = null;
		String[] acls = null;
		HashMap permissions = null;
		String permNames[] = null;

		while(rs.next())
		{
			schemaName = rs.getString("nspname");
			tableName = rs.getString("relname");
			column = rs.getString("attname");
			owner = rs.getString("usename");
			acls = (String[])rs.getObject("relacl");
			permissions = parseACL(acls, owner);
			permNames = (String[])permissions.keySet().toArray(new String[permissions.size()]);
			sort(permNames);
			for(int i = 0; i < permNames.length; i++)
			{
				ArrayList grantees = (ArrayList)permissions.get(permNames[i]);
				for(int j = 0; j < grantees.size(); j++)
				{
					String grantee = (String)grantees.get(j);
					String grantable = owner.equals(grantee) ? "YES" : "NO";
					Object[] tuple = new Object[8];
					tuple[0] = null;
					tuple[1] = schemaName;
					tuple[2] = tableName;
					tuple[3] = column;
					tuple[4] = owner;
					tuple[5] = grantee;
					tuple[6] = permNames[i];
					tuple[7] = grantable;
					v.add(tuple);
				}
			}
		}
		rs.close();

		return createSyntheticResultSet(f, v);
	}

	/*
	 * Get a description of the access rights for each table available in a
	 * catalog. This method is currently unimplemented. <P>Only privileges
	 * matching the schema and table name criteria are returned. They are
	 * ordered by TABLE_SCHEM, TABLE_NAME, and PRIVILEGE. <P>Each privilige
	 * description has the following columns: <OL> <LI><B>TABLE_CAT</B> String =>
	 * table catalog (may be null) <LI><B>TABLE_SCHEM</B> String => table
	 * schema (may be null) <LI><B>TABLE_NAME</B> String => table name <LI><B>GRANTOR</B> =>
	 * grantor of access (may be null) <LI><B>GRANTEE</B> String => grantee of
	 * access <LI><B>PRIVILEGE</B> String => name of access (SELECT, INSERT,
	 * UPDATE, REFRENCES, ...) <LI><B>IS_GRANTABLE</B> String => "YES" if
	 * grantee is permitted to grant to others; "NO" if not; null if unknown
	 * </OL> @param catalog a catalog name; "" retrieves those without a catalog
	 * @param schemaPattern a schema name pattern; "" retrieves those without a
	 * schema @param tableNamePattern a table name pattern @return ResultSet
	 * each row is a table privilege description
	 * 
	 * @see #getSearchStringEscape
	 */
	public java.sql.ResultSet getTablePrivileges(String catalog,
		String schemaPattern, String tableNamePattern) throws SQLException
	{
		ResultSetField f[] = new ResultSetField[7];
		ArrayList v = new ArrayList();

		f[0] = new ResultSetField("TABLE_CAT", TypeOid.VARCHAR,
			getMaxNameLength());
		f[1] = new ResultSetField("TABLE_SCHEM", TypeOid.VARCHAR,
			getMaxNameLength());
		f[2] = new ResultSetField("TABLE_NAME", TypeOid.VARCHAR,
			getMaxNameLength());
		f[3] = new ResultSetField("GRANTOR", TypeOid.VARCHAR,
			getMaxNameLength());
		f[4] = new ResultSetField("GRANTEE", TypeOid.VARCHAR,
			getMaxNameLength());
		f[5] = new ResultSetField("PRIVILEGE", TypeOid.VARCHAR,
			getMaxNameLength());
		f[6] = new ResultSetField("IS_GRANTABLE", TypeOid.VARCHAR,
			getMaxNameLength());

		String sql = "SELECT n.nspname,c.relname,u.usename,c.relacl "
				+ " FROM pg_catalog.pg_namespace n, pg_catalog.pg_class c, pg_catalog.pg_user u "
				+ " WHERE c.relnamespace = n.oid "
				+ " AND u.usesysid OPERATOR(pg_catalog.=) c.relowner "
				+ " AND c.relkind OPERATOR(pg_catalog.=) 'r' "
                + " AND " + resolveSchemaPatternCondition(
                                "n.nspname", schemaPattern);

		if(tableNamePattern != null && !"".equals(tableNamePattern))
		{
			sql += " AND c.relname LIKE '" + escapeQuotes(tableNamePattern)
				+ "' ";
		}
		sql += " ORDER BY nspname, relname ";

		ResultSet rs = m_connection.createStatement().executeQuery(sql);
		String schema = null;
		String table = null;
		String owner = null;
		String[] acls = null;
		HashMap permissions = null;
		String permNames[] = null;

		while(rs.next())
		{
			schema = rs.getString("nspname");
			table = rs.getString("relname");
			owner = rs.getString("usename");
			acls = (String[])rs.getObject("relacl");
			permissions = parseACL(acls, owner);
			permNames = (String[])permissions.keySet().toArray(new String[permissions.size()]);
			sort(permNames);
			for(int i = 0; i < permNames.length; i++)
			{
				ArrayList grantees = (ArrayList)permissions.get(permNames[i]);
				for(int j = 0; j < grantees.size(); j++)
				{
					String grantee = (String)grantees.get(j);
					String grantable = owner.equals(grantee) ? "YES" : "NO";
					Object[] tuple = new Object[7];
					tuple[0] = null;
					tuple[1] = schema;
					tuple[2] = table;
					tuple[3] = owner;
					tuple[4] = grantee;
					tuple[5] = permNames[i];
					tuple[6] = grantable;
					v.add(tuple);
				}
			}
		}
		rs.close();

		return createSyntheticResultSet(f, v);
	}

	/**
	 * Add the user described by the given acl to the ArrayLists of users with the
	 * privileges described by the acl.
	 */
	private void addACLPrivileges(String acl, HashMap privileges)
	{
		int equalIndex = acl.lastIndexOf("=");
		String name = acl.substring(0, equalIndex);
		if(name.length() == 0)
		{
			name = "PUBLIC";
		}
		String privs = acl.substring(equalIndex + 1);
		for(int i = 0; i < privs.length(); i++)
		{
			char c = privs.charAt(i);
			String sqlpriv;
			switch(c)
			{
				case 'a':
					sqlpriv = "INSERT";
					break;
				case 'r':
					sqlpriv = "SELECT";
					break;
				case 'w':
					sqlpriv = "UPDATE";
					break;
				case 'd':
					sqlpriv = "DELETE";
					break;
				case 'R':
					sqlpriv = "RULE";
					break;
				case 'x':
					sqlpriv = "REFERENCES";
					break;
				case 't':
					sqlpriv = "TRIGGER";
					break;
				// the folloowing can't be granted to a table, but
				// we'll keep them for completeness.
				case 'X':
					sqlpriv = "EXECUTE";
					break;
				case 'U':
					sqlpriv = "USAGE";
					break;
				case 'C':
					sqlpriv = "CREATE";
					break;
				case 'T':
					sqlpriv = "CREATE TEMP";
					break;
				default:
					sqlpriv = "UNKNOWN";
			}
			ArrayList usersWithPermission = (ArrayList)privileges.get(sqlpriv);
			if(usersWithPermission == null)
			{
				usersWithPermission = new ArrayList();
				privileges.put(sqlpriv, usersWithPermission);
			}
			usersWithPermission.add(name);
		}
	}

	/**
	 * Take the a String representing an array of ACLs and return a HashMap
	 * mapping the SQL permission name to a ArrayList of usernames who have that
	 * permission.
	 */
	protected HashMap parseACL(String[] aclArray, String owner)
	{
		if(aclArray == null || aclArray.length == 0)
		{
			// null acl is a shortcut for owner having full privs
			aclArray = new String[] { owner + "=arwdRxt" };
		}
		HashMap privileges = new HashMap();
		for(int i = 0; i < aclArray.length; i++)
		{
			String acl = aclArray[i];
			addACLPrivileges(acl, privileges);
		}
		return privileges;
	}

	/*
	 * Get a description of a table's optimal set of columns that uniquely
	 * identifies a row. They are ordered by SCOPE. <P>Each column description
	 * has the following columns: <OL> <LI><B>SCOPE</B> short => actual scope
	 * of result <UL> <LI> bestRowTemporary - very temporary, while using row
	 * <LI> bestRowTransaction - valid for remainder of current transaction <LI>
	 * bestRowSession - valid for remainder of current session </UL> <LI><B>COLUMN_NAME</B>
	 * String => column name <LI><B>DATA_TYPE</B> short => SQL data type from
	 * java.sql.Types <LI><B>TYPE_NAME</B> String => Data source dependent
	 * type name <LI><B>COLUMN_SIZE</B> int => precision <LI><B>BUFFER_LENGTH</B>
	 * int => not used <LI><B>DECIMAL_DIGITS</B> short => scale <LI><B>PSEUDO_COLUMN</B>
	 * short => is this a pseudo column like an Oracle ROWID <UL> <LI>
	 * bestRowUnknown - may or may not be pseudo column <LI> bestRowNotPseudo -
	 * is NOT a pseudo column <LI> bestRowPseudo - is a pseudo column </UL>
	 * </OL> @param catalog a catalog name; "" retrieves those without a catalog
	 * @param schema a schema name; "" retrieves those without a schema @param
	 * table a table name @param scope the scope of interest; use same values as
	 * SCOPE @param nullable include columns that are nullable? @return
	 * ResultSet each row is a column description
	 */
	// Implementation note: This is required for Borland's JBuilder to work
	public java.sql.ResultSet getBestRowIdentifier(String catalog,
		String schema, String table, int scope, boolean nullable)
	throws SQLException
	{
		ResultSetField f[] = new ResultSetField[8];
		ArrayList v = new ArrayList(); // The new ResultSet tuple stuff

		f[0] = new ResultSetField("SCOPE", TypeOid.INT2, 2);
		f[1] = new ResultSetField("COLUMN_NAME", TypeOid.VARCHAR,
			getMaxNameLength());
		f[2] = new ResultSetField("DATA_TYPE", TypeOid.INT2, 2);
		f[3] = new ResultSetField("TYPE_NAME", TypeOid.VARCHAR,
			getMaxNameLength());
		f[4] = new ResultSetField("COLUMN_SIZE", TypeOid.INT4, 4);
		f[5] = new ResultSetField("BUFFER_LENGTH", TypeOid.INT4, 4);
		f[6] = new ResultSetField("DECIMAL_DIGITS", TypeOid.INT2, 2);
		f[7] = new ResultSetField("PSEUDO_COLUMN", TypeOid.INT2, 2);

		/*
		 * At the moment this simply returns a table's primary key, if there is
		 * one. I believe other unique indexes, ctid, and oid should also be
		 * considered. -KJ
		 */

		String where = "";
		String from = " FROM pg_catalog.pg_namespace n, pg_catalog.pg_class ct, pg_catalog.pg_class ci, pg_catalog.pg_attribute a, pg_catalog.pg_index i ";
			where = " AND ct.relnamespace OPERATOR(pg_catalog.=) n.oid "
                  + " AND " + resolveSchemaCondition(
                                  "n.nspname", schema);
		String sql = "SELECT a.attname, a.atttypid as atttypid " + from
			+ " WHERE ct.oid OPERATOR(pg_catalog.=) i.indrelid "
			+ " AND ci.oid OPERATOR(pg_catalog.=) i.indexrelid "
			+ " AND a.attrelid OPERATOR(pg_catalog.=) ci.oid"
			+ " AND i.indisprimary "
			+ " AND ct.relname OPERATOR(pg_catalog.=) '"
				+ escapeQuotes(table) + "' "
			+ where
			+ " ORDER BY a.attnum ";

		ResultSet rs = m_connection.createStatement().executeQuery(sql);
		while(rs.next())
		{
			Object[] tuple = new Object[8];
			Oid columnTypeOid = (Oid)rs.getObject("atttypid");
			tuple[0] = new Short((short)scope);
			tuple[1] = rs.getString("attname");
			tuple[2] = new Short((short)m_connection.getSQLType(columnTypeOid));
			tuple[3] = m_connection.getPGType(columnTypeOid);
			tuple[4] = null;
			tuple[5] = null;
			tuple[6] = null;
			tuple[7] = new Short((short)java.sql.DatabaseMetaData.bestRowNotPseudo);
			v.add(tuple);
		}

		return createSyntheticResultSet(f, v);
	}

	/*
	 * Get a description of a table's columns that are automatically updated
	 * when any value in a row is updated. They are unordered. <P>Each column
	 * description has the following columns: <OL> <LI><B>SCOPE</B> short =>
	 * is not used <LI><B>COLUMN_NAME</B> String => column name <LI><B>DATA_TYPE</B>
	 * short => SQL data type from java.sql.Types <LI><B>TYPE_NAME</B> String =>
	 * Data source dependent type name <LI><B>COLUMN_SIZE</B> int => precision
	 * <LI><B>BUFFER_LENGTH</B> int => length of column value in bytes <LI><B>DECIMAL_DIGITS</B>
	 * short => scale <LI><B>PSEUDO_COLUMN</B> short => is this a pseudo
	 * column like an Oracle ROWID <UL> <LI> versionColumnUnknown - may or may
	 * not be pseudo column <LI> versionColumnNotPseudo - is NOT a pseudo column
	 * <LI> versionColumnPseudo - is a pseudo column </UL> </OL> @param catalog
	 * a catalog name; "" retrieves those without a catalog @param schema a
	 * schema name; "" retrieves those without a schema @param table a table
	 * name @return ResultSet each row is a column description
	 */
	public java.sql.ResultSet getVersionColumns(String catalog, String schema,
		String table) throws SQLException
	{
		ResultSetField f[] = new ResultSetField[8];
		ArrayList v = new ArrayList(); // The new ResultSet tuple stuff

		f[0] = new ResultSetField("SCOPE", TypeOid.INT2, 2);
		f[1] = new ResultSetField("COLUMN_NAME", TypeOid.VARCHAR,
			getMaxNameLength());
		f[2] = new ResultSetField("DATA_TYPE", TypeOid.INT2, 2);
		f[3] = new ResultSetField("TYPE_NAME", TypeOid.VARCHAR,
			getMaxNameLength());
		f[4] = new ResultSetField("COLUMN_SIZE", TypeOid.INT4, 4);
		f[5] = new ResultSetField("BUFFER_LENGTH", TypeOid.INT4, 4);
		f[6] = new ResultSetField("DECIMAL_DIGITS", TypeOid.INT2, 2);
		f[7] = new ResultSetField("PSEUDO_COLUMN", TypeOid.INT2, 2);

		Object[] tuple = new Object[8];

		/*
		 * Postgresql does not have any column types that are automatically
		 * updated like some databases' timestamp type. We can't tell what rules
		 * or triggers might be doing, so we are left with the system columns
		 * that change on an update. An update may change all of the following
		 * system columns: ctid, xmax, xmin, cmax, and cmin. Depending on if we
		 * are in a transaction and wether we roll it back or not the only
		 * guaranteed change is to ctid. -KJ
		 */

		tuple[0] = null;
		tuple[1] = "ctid";
		tuple[2] = new Short((short)m_connection.getSQLType("tid"));
		tuple[3] = "tid";
		tuple[4] = null;
		tuple[5] = null;
		tuple[6] = null;
		tuple[7] = new Short((short)java.sql.DatabaseMetaData.versionColumnPseudo);
		v.add(tuple);

		/*
		 * Perhaps we should check that the given catalog.schema.table actually
		 * exists. -KJ
		 */
		return createSyntheticResultSet(f, v);
	}

	/*
	 * Get a description of a table's primary key columns. They are ordered by
	 * COLUMN_NAME. <P>Each column description has the following columns: <OL>
	 * <LI><B>TABLE_CAT</B> String => table catalog (may be null) <LI><B>TABLE_SCHEM</B>
	 * String => table schema (may be null) <LI><B>TABLE_NAME</B> String =>
	 * table name <LI><B>COLUMN_NAME</B> String => column name <LI><B>KEY_SEQ</B>
	 * short => sequence number within primary key <LI><B>PK_NAME</B> String =>
	 * primary key name (may be null) </OL> @param catalog a catalog name; ""
	 * retrieves those without a catalog @param schema a schema name pattern; ""
	 * retrieves those without a schema @param table a table name @return
	 * ResultSet each row is a primary key column description
	 */
	public java.sql.ResultSet getPrimaryKeys(String catalog, String schema,
		String table) throws SQLException
	{
		String from;
		String where = "";
		String select = "SELECT NULL AS TABLE_CAT, n.nspname AS TABLE_SCHEM, ";
			from = " FROM pg_catalog.pg_namespace n, pg_catalog.pg_class ct, pg_catalog.pg_class ci, pg_catalog.pg_attribute a, pg_catalog.pg_index i ";
			where = " AND ct.relnamespace OPERATOR(pg_catalog.=) n.oid AND " +
                resolveSchemaCondition("n.nspname", schema);

		String sql = select + " ct.relname AS TABLE_NAME, "
			+ " a.attname AS COLUMN_NAME,"
			+ " a.attnum::pg_catalog.int2 AS KEY_SEQ, "
			+ " ci.relname AS PK_NAME " + from
			+ " WHERE ct.oid OPERATOR(pg_catalog.=) i.indrelid"
			+ " AND ci.oid OPERATOR(pg_catalog.=) i.indexrelid "
			+ " AND a.attrelid OPERATOR(pg_catalog.=) ci.oid"
			+ " AND i.indisprimary ";
		if(table != null && !"".equals(table))
		{
			sql += " AND ct.relname OPERATOR(pg_catalog.=) '"
				+ escapeQuotes(table) + "' ";
		}
		sql += where + " ORDER BY table_name, pk_name, key_seq";

        return createMetaDataStatement().executeQuery(sql);
	}

	/**
	 * @param primaryCatalog
	 * @param primarySchema
	 * @param primaryTable if provided will get the keys exported by this table
	 * @param foreignTable if provided will get the keys imported by this table
	 * @return ResultSet
	 * @throws SQLException
	 */

	protected java.sql.ResultSet getImportedExportedKeys(String primaryCatalog,
		String primarySchema, String primaryTable, String foreignCatalog,
		String foreignSchema, String foreignTable) throws SQLException
	{
		ResultSetField f[] = new ResultSetField[14];

		f[0] = new ResultSetField("PKTABLE_CAT", TypeOid.VARCHAR,
			getMaxNameLength());
		f[1] = new ResultSetField("PKTABLE_SCHEM", TypeOid.VARCHAR,
			getMaxNameLength());
		f[2] = new ResultSetField("PKTABLE_NAME", TypeOid.VARCHAR,
			getMaxNameLength());
		f[3] = new ResultSetField("PKCOLUMN_NAME", TypeOid.VARCHAR,
			getMaxNameLength());
		f[4] = new ResultSetField("FKTABLE_CAT", TypeOid.VARCHAR,
			getMaxNameLength());
		f[5] = new ResultSetField("FKTABLE_SCHEM", TypeOid.VARCHAR,
			getMaxNameLength());
		f[6] = new ResultSetField("FKTABLE_NAME", TypeOid.VARCHAR,
			getMaxNameLength());
		f[7] = new ResultSetField("FKCOLUMN_NAME", TypeOid.VARCHAR,
			getMaxNameLength());
		f[8] = new ResultSetField("KEY_SEQ", TypeOid.INT2, 2);
		f[9] = new ResultSetField("UPDATE_RULE", TypeOid.INT2, 2);
		f[10] = new ResultSetField("DELETE_RULE", TypeOid.INT2, 2);
		f[11] = new ResultSetField("FK_NAME", TypeOid.VARCHAR,
			getMaxNameLength());
		f[12] = new ResultSetField("PK_NAME", TypeOid.VARCHAR,
			getMaxNameLength());
		f[13] = new ResultSetField("DEFERRABILITY", TypeOid.INT2, 2);

		/*
		 * The addition of the pg_constraint in 7.3 table should have really
		 * helped us out here, but it comes up just a bit short. - The conkey,
		 * confkey columns aren't really useful without contrib/array unless we
		 * want to issues separate queries. - Unique indexes that can support
		 * foreign keys are not necessarily added to pg_constraint. Also
		 * multiple unique indexes covering the same keys can be created which
		 * make it difficult to determine the PK_NAME field.
		 */
		String sql = "SELECT "
			+ "NULL::pg_catalog.text AS PKTABLE_CAT, "
			+ "pkn.nspname AS PKTABLE_SCHEM, pkc.relname AS PKTABLE_NAME, "
			+ "pka.attname AS PKCOLUMN_NAME, "
			+ "NULL::pg_catalog.text AS FKTABLE_CAT, "
			+ "fkn.nspname AS FKTABLE_SCHEM, fkc.relname AS FKTABLE_NAME, "
			+ "fka.attname AS FKCOLUMN_NAME, "
			+ "pos.n::pg_catalog.int2 AS KEY_SEQ, "
			+ "CASE con.confupdtype "
			+ " WHEN 'c'::pg_catalog.\"char\" THEN "
			+ DatabaseMetaData.importedKeyCascade
			+ " WHEN 'n'::pg_catalog.\"char\" THEN "
			+ DatabaseMetaData.importedKeySetNull
			+ " WHEN 'd'::pg_catalog.\"char\" THEN "
			+ DatabaseMetaData.importedKeySetDefault
			+ " WHEN 'r'::pg_catalog.\"char\" THEN "
			+ DatabaseMetaData.importedKeyRestrict
			+ " WHEN 'a'::pg_catalog.\"char\" THEN "
			+ DatabaseMetaData.importedKeyNoAction
			+ " ELSE NULL END::pg_catalog.int2 AS UPDATE_RULE, "
			+ "CASE con.confdeltype "
			+ " WHEN 'c'::pg_catalog.\"char\" THEN "
			+ DatabaseMetaData.importedKeyCascade
			+ " WHEN 'n'::pg_catalog.\"char\" THEN "
			+ DatabaseMetaData.importedKeySetNull
			+ " WHEN 'd'::pg_catalog.\"char\" THEN "
			+ DatabaseMetaData.importedKeySetDefault
			+ " WHEN 'r'::pg_catalog.\"char\" THEN "
			+ DatabaseMetaData.importedKeyRestrict
			+ " WHEN 'a'::pg_catalog.\"char\" THEN "
			+ DatabaseMetaData.importedKeyNoAction
			+ " ELSE NULL END::pg_catalog.int2 AS DELETE_RULE, "
			+ "con.conname AS FK_NAME, pkic.relname AS PK_NAME, "
			+ "CASE "
			+ " WHEN con.condeferrable AND con.condeferred THEN "
			+ DatabaseMetaData.importedKeyInitiallyDeferred
			+ " WHEN con.condeferrable THEN "
			+ DatabaseMetaData.importedKeyInitiallyImmediate
			+ " ELSE "
			+ DatabaseMetaData.importedKeyNotDeferrable
			+ " END::pg_catalog.int2 AS DEFERRABILITY "
			+ " FROM "
			+ " pg_catalog.pg_namespace pkn, pg_catalog.pg_class pkc, pg_catalog.pg_attribute pka, "
			+ " pg_catalog.pg_namespace fkn, pg_catalog.pg_class fkc, pg_catalog.pg_attribute fka, "
			+ " pg_catalog.pg_constraint con, "
			+ " pg_catalog.generate_series(1, " + getMaxIndexKeys() + ") pos(n), "
			+ " pg_catalog.pg_depend dep, pg_catalog.pg_class pkic "
			+ " WHERE pkn.oid OPERATOR(pg_catalog.=) pkc.relnamespace"
			+ " AND pkc.oid OPERATOR(pg_catalog.=) pka.attrelid"
			+ " AND pka.attnum OPERATOR(pg_catalog.=) con.confkey[pos.n]"
			+ " AND con.confrelid OPERATOR(pg_catalog.=) pkc.oid "
			+ " AND fkn.oid OPERATOR(pg_catalog.=) fkc.relnamespace"
			+ " AND fkc.oid OPERATOR(pg_catalog.=) fka.attrelid"
			+ " AND fka.attnum OPERATOR(pg_catalog.=) con.conkey[pos.n]"
			+ " AND con.conrelid OPERATOR(pg_catalog.=) fkc.oid "
			+ " AND con.contype OPERATOR(pg_catalog.=) 'f'"
			+ " AND con.oid OPERATOR(pg_catalog.=) dep.objid"
			+ " AND pkic.oid OPERATOR(pg_catalog.=) dep.refobjid"
			+ " AND pkic.relkind OPERATOR(pg_catalog.=) 'i'"
			+ " AND dep.classid OPERATOR(pg_catalog.=)"
				+ " 'pg_constraint'::pg_catalog.regclass::pg_catalog.oid"
			+ " AND dep.refclassid OPERATOR(pg_catalog.=)"
				+ " 'pg_class'::pg_catalog.regclass::pg_catalog.oid"
			+ " AND " + resolveSchemaCondition("pkn.nspname", primarySchema)
			+ " AND " + resolveSchemaCondition("fkn.nspname", foreignSchema);

        if(primaryTable != null && !"".equals(primaryTable))
		{
			sql += " AND pkc.relname OPERATOR(pg_catalog.=) '"
				+ escapeQuotes(primaryTable)
				+ "' ";
		}
		if(foreignTable != null && !"".equals(foreignTable))
		{
			sql += " AND fkc.relname OPERATOR(pg_catalog.=) '"
				+ escapeQuotes(foreignTable)
				+ "' ";
		}

		if(primaryTable != null)
		{
			sql += " ORDER BY fkn.nspname,fkc.relname,pos.n";
		}
		else
		{
			sql += " ORDER BY pkn.nspname,pkc.relname,pos.n";
		}

		return createMetaDataStatement().executeQuery(sql);
	}

	/*
	 * Get a description of the primary key columns that are referenced by a
	 * table's foreign key columns (the primary keys imported by a table). They
	 * are ordered by PKTABLE_CAT, PKTABLE_SCHEM, PKTABLE_NAME, and KEY_SEQ. <P>Each
	 * primary key column description has the following columns: <OL> <LI><B>PKTABLE_CAT</B>
	 * String => primary key table catalog being imported (may be null) <LI><B>PKTABLE_SCHEM</B>
	 * String => primary key table schema being imported (may be null) <LI><B>PKTABLE_NAME</B>
	 * String => primary key table name being imported <LI><B>PKCOLUMN_NAME</B>
	 * String => primary key column name being imported <LI><B>FKTABLE_CAT</B>
	 * String => foreign key table catalog (may be null) <LI><B>FKTABLE_SCHEM</B>
	 * String => foreign key table schema (may be null) <LI><B>FKTABLE_NAME</B>
	 * String => foreign key table name <LI><B>FKCOLUMN_NAME</B> String =>
	 * foreign key column name <LI><B>KEY_SEQ</B> short => sequence number
	 * within foreign key <LI><B>UPDATE_RULE</B> short => What happens to
	 * foreign key when primary is updated: <UL> <LI> importedKeyCascade -
	 * change imported key to agree with primary key update <LI>
	 * importedKeyRestrict - do not allow update of primary key if it has been
	 * imported <LI> importedKeySetNull - change imported key to NULL if its
	 * primary key has been updated </UL> <LI><B>DELETE_RULE</B> short => What
	 * happens to the foreign key when primary is deleted. <UL> <LI>
	 * importedKeyCascade - delete rows that import a deleted key <LI>
	 * importedKeyRestrict - do not allow delete of primary key if it has been
	 * imported <LI> importedKeySetNull - change imported key to NULL if its
	 * primary key has been deleted </UL> <LI><B>FK_NAME</B> String => foreign
	 * key name (may be null) <LI><B>PK_NAME</B> String => primary key name
	 * (may be null) </OL> @param catalog a catalog name; "" retrieves those
	 * without a catalog @param schema a schema name pattern; "" retrieves those
	 * without a schema @param table a table name @return ResultSet each row is
	 * a primary key column description
	 * 
	 * @see #getExportedKeys
	 */
	public java.sql.ResultSet getImportedKeys(String catalog, String schema,
		String table) throws SQLException
	{
		return getImportedExportedKeys(null, null, null, catalog, schema, table);
	}

	/*
	 * Get a description of a foreign key columns that reference a table's
	 * primary key columns (the foreign keys exported by a table). They are
	 * ordered by FKTABLE_CAT, FKTABLE_SCHEM, FKTABLE_NAME, and KEY_SEQ. This
	 * method is currently unimplemented. <P>Each foreign key column
	 * description has the following columns: <OL> <LI><B>PKTABLE_CAT</B>
	 * String => primary key table catalog (may be null) <LI><B>PKTABLE_SCHEM</B>
	 * String => primary key table schema (may be null) <LI><B>PKTABLE_NAME</B>
	 * String => primary key table name <LI><B>PKCOLUMN_NAME</B> String =>
	 * primary key column name <LI><B>FKTABLE_CAT</B> String => foreign key
	 * table catalog (may be null) being exported (may be null) <LI><B>FKTABLE_SCHEM</B>
	 * String => foreign key table schema (may be null) being exported (may be
	 * null) <LI><B>FKTABLE_NAME</B> String => foreign key table name being
	 * exported <LI><B>FKCOLUMN_NAME</B> String => foreign key column name
	 * being exported <LI><B>KEY_SEQ</B> short => sequence number within
	 * foreign key <LI><B>UPDATE_RULE</B> short => What happens to foreign key
	 * when primary is updated: <UL> <LI> importedKeyCascade - change imported
	 * key to agree with primary key update <LI> importedKeyRestrict - do not
	 * allow update of primary key if it has been imported <LI>
	 * importedKeySetNull - change imported key to NULL if its primary key has
	 * been updated </UL> <LI><B>DELETE_RULE</B> short => What happens to the
	 * foreign key when primary is deleted. <UL> <LI> importedKeyCascade -
	 * delete rows that import a deleted key <LI> importedKeyRestrict - do not
	 * allow delete of primary key if it has been imported <LI>
	 * importedKeySetNull - change imported key to NULL if its primary key has
	 * been deleted </UL> <LI><B>FK_NAME</B> String => foreign key identifier
	 * (may be null) <LI><B>PK_NAME</B> String => primary key identifier (may
	 * be null) </OL> @param catalog a catalog name; "" retrieves those without
	 * a catalog @param schema a schema name pattern; "" retrieves those without
	 * a schema @param table a table name @return ResultSet each row is a
	 * foreign key column description
	 * 
	 * @see #getImportedKeys
	 */
	public java.sql.ResultSet getExportedKeys(String catalog, String schema,
		String table) throws SQLException
	{
		return getImportedExportedKeys(catalog, schema, table, null, null, null);
	}

	/*
	 * Get a description of the foreign key columns in the foreign key table
	 * that reference the primary key columns of the primary key table (describe
	 * how one table imports another's key.) This should normally return a
	 * single foreign key/primary key pair (most tables only import a foreign
	 * key from a table once.) They are ordered by FKTABLE_CAT, FKTABLE_SCHEM,
	 * FKTABLE_NAME, and KEY_SEQ. This method is currently unimplemented. <P>Each
	 * foreign key column description has the following columns: <OL> <LI><B>PKTABLE_CAT</B>
	 * String => primary key table catalog (may be null) <LI><B>PKTABLE_SCHEM</B>
	 * String => primary key table schema (may be null) <LI><B>PKTABLE_NAME</B>
	 * String => primary key table name <LI><B>PKCOLUMN_NAME</B> String =>
	 * primary key column name <LI><B>FKTABLE_CAT</B> String => foreign key
	 * table catalog (may be null) being exported (may be null) <LI><B>FKTABLE_SCHEM</B>
	 * String => foreign key table schema (may be null) being exported (may be
	 * null) <LI><B>FKTABLE_NAME</B> String => foreign key table name being
	 * exported <LI><B>FKCOLUMN_NAME</B> String => foreign key column name
	 * being exported <LI><B>KEY_SEQ</B> short => sequence number within
	 * foreign key <LI><B>UPDATE_RULE</B> short => What happens to foreign key
	 * when primary is updated: <UL> <LI> importedKeyCascade - change imported
	 * key to agree with primary key update <LI> importedKeyRestrict - do not
	 * allow update of primary key if it has been imported <LI>
	 * importedKeySetNull - change imported key to NULL if its primary key has
	 * been updated </UL> <LI><B>DELETE_RULE</B> short => What happens to the
	 * foreign key when primary is deleted. <UL> <LI> importedKeyCascade -
	 * delete rows that import a deleted key <LI> importedKeyRestrict - do not
	 * allow delete of primary key if it has been imported <LI>
	 * importedKeySetNull - change imported key to NULL if its primary key has
	 * been deleted </UL> <LI><B>FK_NAME</B> String => foreign key identifier
	 * (may be null) <LI><B>PK_NAME</B> String => primary key identifier (may
	 * be null) </OL> @param catalog a catalog name; "" retrieves those without
	 * a catalog @param schema a schema name pattern; "" retrieves those without
	 * a schema @param table a table name @return ResultSet each row is a
	 * foreign key column description
	 * 
	 * @see #getImportedKeys
	 */
	public java.sql.ResultSet getCrossReference(String primaryCatalog,
		String primarySchema, String primaryTable, String foreignCatalog,
		String foreignSchema, String foreignTable) throws SQLException
	{
		return getImportedExportedKeys(primaryCatalog, primarySchema,
			primaryTable, foreignCatalog, foreignSchema, foreignTable);
	}

	/*
	 * Get a description of all the standard SQL types supported by this
	 * database. They are ordered by DATA_TYPE and then by how closely the data
	 * type maps to the corresponding JDBC SQL type. <P>Each type description
	 * has the following columns: <OL> <LI><B>TYPE_NAME</B> String => Type
	 * name <LI><B>DATA_TYPE</B> short => SQL data type from java.sql.Types
	 * <LI><B>PRECISION</B> int => maximum precision <LI><B>LITERAL_PREFIX</B>
	 * String => prefix used to quote a literal (may be null) <LI><B>LITERAL_SUFFIX</B>
	 * String => suffix used to quote a literal (may be null) <LI><B>CREATE_PARAMS</B>
	 * String => parameters used in creating the type (may be null) <LI><B>NULLABLE</B>
	 * short => can you use NULL for this type? <UL> <LI> typeNoNulls - does not
	 * allow NULL values <LI> typeNullable - allows NULL values <LI>
	 * typeNullableUnknown - nullability unknown </UL> <LI><B>CASE_SENSITIVE</B>
	 * boolean=> is it case sensitive? <LI><B>SEARCHABLE</B> short => can you
	 * use "WHERE" based on this type: <UL> <LI> typePredNone - No support <LI>
	 * typePredChar - Only supported with WHERE .. LIKE <LI> typePredBasic -
	 * Supported except for WHERE .. LIKE <LI> typeSearchable - Supported for
	 * all WHERE .. </UL> <LI><B>UNSIGNED_ATTRIBUTE</B> boolean => is it
	 * unsigned? <LI><B>FIXED_PREC_SCALE</B> boolean => can it be a money
	 * value? <LI><B>AUTO_INCREMENT</B> boolean => can it be used for an
	 * auto-increment value? <LI><B>LOCAL_TYPE_NAME</B> String => localized
	 * version of type name (may be null) <LI><B>MINIMUM_SCALE</B> short =>
	 * minimum scale supported <LI><B>MAXIMUM_SCALE</B> short => maximum scale
	 * supported <LI><B>SQL_DATA_TYPE</B> int => unused <LI><B>SQL_DATETIME_SUB</B>
	 * int => unused <LI><B>NUM_PREC_RADIX</B> int => usually 2 or 10 </OL>
	 * @return ResultSet each row is a SQL type description
	 */
	public java.sql.ResultSet getTypeInfo() throws SQLException
	{

		ResultSetField f[] = new ResultSetField[18];
		ArrayList v = new ArrayList(); // The new ResultSet tuple stuff

		f[0] = new ResultSetField("TYPE_NAME", TypeOid.VARCHAR,
			getMaxNameLength());
		f[1] = new ResultSetField("DATA_TYPE", TypeOid.INT2, 2);
		f[2] = new ResultSetField("PRECISION", TypeOid.INT4, 4);
		f[3] = new ResultSetField("LITERAL_PREFIX", TypeOid.VARCHAR,
			getMaxNameLength());
		f[4] = new ResultSetField("LITERAL_SUFFIX", TypeOid.VARCHAR,
			getMaxNameLength());
		f[5] = new ResultSetField("CREATE_PARAMS", TypeOid.VARCHAR,
			getMaxNameLength());
		f[6] = new ResultSetField("NULLABLE", TypeOid.INT2, 2);
		f[7] = new ResultSetField("CASE_SENSITIVE", TypeOid.BOOL, 1);
		f[8] = new ResultSetField("SEARCHABLE", TypeOid.INT2, 2);
		f[9] = new ResultSetField("UNSIGNED_ATTRIBUTE", TypeOid.BOOL, 1);
		f[10] = new ResultSetField("FIXED_PREC_SCALE", TypeOid.BOOL, 1);
		f[11] = new ResultSetField("AUTO_INCREMENT", TypeOid.BOOL, 1);
		f[12] = new ResultSetField("LOCAL_TYPE_NAME", TypeOid.VARCHAR,
			getMaxNameLength());
		f[13] = new ResultSetField("MINIMUM_SCALE", TypeOid.INT2, 2);
		f[14] = new ResultSetField("MAXIMUM_SCALE", TypeOid.INT2, 2);
		f[15] = new ResultSetField("SQL_DATA_TYPE", TypeOid.INT4, 4);
		f[16] = new ResultSetField("SQL_DATETIME_SUB", TypeOid.INT4, 4);
		f[17] = new ResultSetField("NUM_PREC_RADIX", TypeOid.INT4, 4);

		String sql =
			"SELECT typname FROM pg_catalog.pg_type " +
			"WHERE typrelid OPERATOR(pg_catalog.=) 0";

		ResultSet rs = m_connection.createStatement().executeQuery(sql);
		// cache some results, this will keep memory useage down, and speed
		// things up a little.
		Integer i9 = new Integer(9);
		Integer i10 = new Integer(10);
		Short nn = new Short((short)java.sql.DatabaseMetaData.typeNoNulls);
		Short ts = new Short((short)java.sql.DatabaseMetaData.typeSearchable);

		String typname = null;

		while(rs.next())
		{
			Object[] tuple = new Object[18];
			typname = rs.getString(1);
			tuple[0] = typname;
			tuple[1] = new Short((short)m_connection.getSQLType(typname));
			tuple[2] = i9; // for now
			tuple[6] = nn; // for now
			tuple[7] = Boolean.FALSE; // false for now - not case sensitive
			tuple[8] = ts;
			tuple[9] = Boolean.FALSE; // false for now - it's signed
			tuple[10] = Boolean.FALSE; // false for now - must handle money
			tuple[11] = Boolean.FALSE; // false - it isn't autoincrement

			// 12 - LOCAL_TYPE_NAME is null
			// 13 & 14 ?
			// 15 & 16 are unused so we return null
			tuple[17] = i10; // everything is base 10
			v.add(tuple);

			// add pseudo-type serial, bigserial
			if(typname.equals("int4"))
			{
				Object[] tuple1 = (Object[])tuple.clone();

				tuple1[0] = "serial";
				tuple1[11] = Boolean.TRUE;
				v.add(tuple1);
			}
			else if(typname.equals("int8"))
			{
				Object[] tuple1 = (Object[])tuple.clone();

				tuple1[0] = "bigserial";
				tuple1[11] = Boolean.TRUE;
				v.add(tuple1);
			}

		}
		rs.close();

		return createSyntheticResultSet(f, v);
	}

	/*
	 * Get a description of a table's indices and statistics. They are ordered
	 * by NON_UNIQUE, TYPE, INDEX_NAME, and ORDINAL_POSITION. <P>Each index
	 * column description has the following columns: <OL> <LI><B>TABLE_CAT</B>
	 * String => table catalog (may be null) <LI><B>TABLE_SCHEM</B> String =>
	 * table schema (may be null) <LI><B>TABLE_NAME</B> String => table name
	 * <LI><B>NON_UNIQUE</B> boolean => Can index values be non-unique? false
	 * when TYPE is tableIndexStatistic <LI><B>INDEX_QUALIFIER</B> String =>
	 * index catalog (may be null); null when TYPE is tableIndexStatistic <LI><B>INDEX_NAME</B>
	 * String => index name; null when TYPE is tableIndexStatistic <LI><B>TYPE</B>
	 * short => index type: <UL> <LI> tableIndexStatistic - this identifies
	 * table statistics that are returned in conjuction with a table's index
	 * descriptions <LI> tableIndexClustered - this is a clustered index <LI>
	 * tableIndexHashed - this is a hashed index <LI> tableIndexOther - this is
	 * some other style of index </UL> <LI><B>ORDINAL_POSITION</B> short =>
	 * column sequence number within index; zero when TYPE is
	 * tableIndexStatistic <LI><B>COLUMN_NAME</B> String => column name; null
	 * when TYPE is tableIndexStatistic <LI><B>ASC_OR_DESC</B> String =>
	 * column sort sequence, "A" => ascending "D" => descending, may be null if
	 * sort sequence is not supported; null when TYPE is tableIndexStatistic
	 * <LI><B>CARDINALITY</B> int => When TYPE is tableIndexStatisic then this
	 * is the number of rows in the table; otherwise it is the number of unique
	 * values in the index. <LI><B>PAGES</B> int => When TYPE is
	 * tableIndexStatisic then this is the number of pages used for the table,
	 * otherwise it is the number of pages used for the current index. <LI><B>FILTER_CONDITION</B>
	 * String => Filter condition, if any. (may be null) </OL> @param catalog a
	 * catalog name; "" retrieves those without a catalog @param schema a schema
	 * name pattern; "" retrieves those without a schema @param table a table
	 * name @param unique when true, return only indices for unique values; when
	 * false, return indices regardless of whether unique or not @param
	 * approximate when true, result is allowed to reflect approximate or out of
	 * data values; when false, results are requested to be accurate @return
	 * ResultSet each row is an index column description
	 */
	// Implementation note: This is required for Borland's JBuilder to work
	public java.sql.ResultSet getIndexInfo(String catalog, String schema,
		String tableName, boolean unique, boolean approximate)
	throws SQLException
	{
		String select = "SELECT NULL AS TABLE_CAT, n.nspname AS TABLE_SCHEM, ";
		String from = " FROM pg_catalog.pg_namespace n, pg_catalog.pg_class ct, pg_catalog.pg_class ci, pg_catalog.pg_index i, pg_catalog.pg_attribute a, pg_catalog.pg_am am ";
		String where =
            " AND n.oid OPERATOR(pg_catalog.=) ct.relnamespace " +
            " AND " + resolveSchemaCondition("n.nspname", schema);

		String sql = select
			+ " ct.relname AS TABLE_NAME, NOT i.indisunique AS NON_UNIQUE, NULL AS INDEX_QUALIFIER, ci.relname AS INDEX_NAME, "
			+ " CASE i.indisclustered "
			+ " WHEN true THEN "
			+ java.sql.DatabaseMetaData.tableIndexClustered
			+ " ELSE CASE"
			+ " WHEN am.amname OPERATOR(pg_catalog.=) 'hash' THEN "
			+ java.sql.DatabaseMetaData.tableIndexHashed
			+ " ELSE "
			+ java.sql.DatabaseMetaData.tableIndexOther
			+ " END "
			+ " END::pg_catalog.int2 AS TYPE, "
			+ " a.attnum::pg_catalog.int2 AS ORDINAL_POSITION, "
			+ " a.attname AS COLUMN_NAME, "
			+ " NULL AS ASC_OR_DESC, "
			+ " ci.reltuples AS CARDINALITY, "
			+ " ci.relpages AS PAGES, "
			+ " NULL AS FILTER_CONDITION "
			+ from
			+ " WHERE ct.oid OPERATOR(pg_catalog.=) i.indrelid"
			+ " AND ci.oid OPERATOR(pg_catalog.=) i.indexrelid"
			+ " AND a.attrelid OPERATOR(pg_catalog.=) ci.oid"
			+ " AND ci.relam OPERATOR(pg_catalog.=) am.oid "
			+ where
			+ " AND ct.relname OPERATOR(pg_catalog.=) '"
				+ escapeQuotes(tableName) + "' ";

		if(unique)
		{
			sql += " AND i.indisunique ";
		}
		sql += " ORDER BY NON_UNIQUE, TYPE, INDEX_NAME, ORDINAL_POSITION ";
		return createMetaDataStatement().executeQuery(sql);
	}

	// ** JDBC 2 Extensions **

	/*
	 * Does the database support the given result set type? @param type -
	 * defined in java.sql.ResultSet @return true if so; false otherwise
	 * @exception SQLException - if a database access error occurs
	 */
	public boolean supportsResultSetType(int type) throws SQLException
	{
		// The only type we support
		return type == java.sql.ResultSet.TYPE_FORWARD_ONLY;
	}

	/*
	 * Does the database support the concurrency type in combination with the
	 * given result set type? @param type - defined in java.sql.ResultSet @param
	 * concurrency - type defined in java.sql.ResultSet @return true if so;
	 * false otherwise @exception SQLException - if a database access error
	 * occurs
	 */
	public boolean supportsResultSetConcurrency(int type, int concurrency)
	throws SQLException
	{
		// These combinations are not supported!
		if(type != java.sql.ResultSet.TYPE_FORWARD_ONLY)
			return false;

		// We support only Concur Read Only
		if(concurrency != java.sql.ResultSet.CONCUR_READ_ONLY)
			return false;

		// Everything else we do
		return true;
	}

	/* lots of unsupported stuff... */
	public boolean ownUpdatesAreVisible(int type) throws SQLException
	{
		return true;
	}

	public boolean ownDeletesAreVisible(int type) throws SQLException
	{
		return true;
	}

	public boolean ownInsertsAreVisible(int type) throws SQLException
	{
		// indicates that
		return true;
	}

	public boolean othersUpdatesAreVisible(int type) throws SQLException
	{
		return false;
	}

	public boolean othersDeletesAreVisible(int i) throws SQLException
	{
		return false;
	}

	public boolean othersInsertsAreVisible(int type) throws SQLException
	{
		return false;
	}

	public boolean updatesAreDetected(int type) throws SQLException
	{
		return false;
	}

	public boolean deletesAreDetected(int i) throws SQLException
	{
		return false;
	}

	public boolean insertsAreDetected(int type) throws SQLException
	{
		return false;
	}

	/*
	 * Indicates whether the driver supports batch updates.
	 */
	public boolean supportsBatchUpdates() throws SQLException
	{
		return true;
	}

	/**
	 * @param catalog String
	 * @param schemaPattern String
	 * @param typeNamePattern String
	 * @param types int[]
	 * @throws SQLException
	 * @return ResultSet
	 */
	public java.sql.ResultSet getUDTs(String catalog, String schemaPattern,
		String typeNamePattern, int[] types) throws SQLException
	{
<<<<<<< HEAD
		String sql = "select "
			+ "null as type_cat, n.nspname as type_schem, t.typname as type_name,  null as class_name, "
			+ "CASE WHEN t.typtype='c' then "
			+ java.sql.Types.STRUCT
			+ " else "
			+ java.sql.Types.DISTINCT
			+ " end as data_type, pg_catalog.obj_description(t.oid, 'pg_type')  "
			+ "as remarks, CASE WHEN t.typtype = 'd' then  (select CASE";
=======
		String sql =
			"SELECT" +
			" null AS type_cat, n.nspname AS type_schem," +
			" t.typname AS type_name, null AS class_name," +
			" CASE WHEN t.typtype OPERATOR(pg_catalog.=) 'c' THEN " +
				java.sql.Types.STRUCT +
			" ELSE " +
				java.sql.Types.DISTINCT +
			" END AS data_type," +
			" pg_catalog.obj_description(t.oid, 'pg_type') AS remarks," +
			" CASE WHEN t.typtype OPERATOR(pg_catalog.=) 'd' THEN (" +
			"  select CASE";
>>>>>>> c6474ebf

		for(int i = 0; i < SPIConnection.JDBC_TYPE_NAMES.length; i++)
		{
			sql += " WHEN typname OPERATOR(pg_catalog.=) '"
					+ SPIConnection.JDBC_TYPE_NUMBERS[i]
				+ "' THEN " + SPIConnection.JDBC_TYPE_NUMBERS[i];
		}

		sql += " ELSE "
			+ java.sql.Types.OTHER
			+ " END"
			+ " FROM pg_type WHERE oid OPERATOR(pg_catalog.=) t.typbasetype) "
			+ "ELSE null END AS base_type "
			+ "FROM pg_catalog.pg_type t, pg_catalog.pg_namespace n "
			+ "WHERE t.typnamespace OPERATOR(pg_catalog.=) n.oid "
			+ "AND n.nspname OPERATOR(pg_catalog.<>) 'pg_catalog' "
			+ "AND n.nspname OPERATOR(pg_catalog.<>) 'pg_toast'";

		String toAdd = "";
		if(types != null)
		{
			toAdd += " and (false ";
			for(int i = 0; i < types.length; i++)
			{
				switch(types[i])
				{
					case java.sql.Types.STRUCT:
						toAdd += " or t.typtype OPERATOR(pg_catalog.=) 'c'";
						break;
					case java.sql.Types.DISTINCT:
						toAdd += " or t.typtype OPERATOR(pg_catalog.=) 'd'";
						break;
				}
			}
			toAdd += " ) ";
		}
		else
		{
			toAdd +=
				" AND t.typtype IN " +
				"('c'::pg_catalog.\"char\", 'd'::pg_catalog.\"char\") ";
		}
		// spec says that if typeNamePattern is a fully qualified name
		// then the schema and catalog are ignored

		if(typeNamePattern != null)
		{
			// search for qualifier
			int firstQualifier = typeNamePattern.indexOf('.');
			int secondQualifier = typeNamePattern.lastIndexOf('.');

			if(firstQualifier != -1) // if one of them is -1 they both will
										// be
			{
				if(firstQualifier != secondQualifier)
				{
					// we have a catalog.schema.typename, ignore catalog
					schemaPattern = typeNamePattern.substring(
						firstQualifier + 1, secondQualifier);
				}
				else
				{
					// we just have a schema.typename
					schemaPattern = typeNamePattern
						.substring(0, firstQualifier);
				}
				// strip out just the typeName
				typeNamePattern = typeNamePattern
					.substring(secondQualifier + 1);
			}
			toAdd += " and t.typname like '" + escapeQuotes(typeNamePattern)
				+ "'";
		}

		// schemaPattern may have been modified above
		if(schemaPattern != null)
		{
			toAdd += " and n.nspname like '" + escapeQuotes(schemaPattern)
				+ "'";
		}
		sql += toAdd;
		sql += " order by data_type, type_schem, type_name";
		java.sql.ResultSet rs = createMetaDataStatement().executeQuery(sql);

		return rs;
	}

	/*
	 * Retrieves the connection that produced this metadata object. @return the
	 * connection that produced this metadata object
	 */
	public Connection getConnection() throws SQLException
	{
		return m_connection;
	}

	/* I don't find these in the spec!?! */

	public boolean rowChangesAreDetected(int type) throws SQLException
	{
		return false;
	}

	public boolean rowChangesAreVisible(int type) throws SQLException
	{
		return false;
	}

	private Statement createMetaDataStatement() throws SQLException
	{
		return m_connection.createStatement(java.sql.ResultSet.TYPE_FORWARD_ONLY,
			java.sql.ResultSet.CONCUR_READ_ONLY);
	}

	/**
	 * Retrieves whether this database supports savepoints.
	 * 
	 * @return <code>true</code> if savepoints are supported;
	 *         <code>false</code> otherwise
	 * @exception SQLException if a database access error occurs
	 * @since 1.4
	 */
	public boolean supportsSavepoints() throws SQLException
	{
		return true; // PG < 8 no longer supported
	}

	/**
	 * Retrieves whether this database supports named parameters to callable
	 * statements.
	 * 
	 * @return <code>true</code> if named parameters are supported;
	 *         <code>false</code> otherwise
	 * @exception SQLException if a database access error occurs
	 * @since 1.4
	 */
	public boolean supportsNamedParameters() throws SQLException
	{
		return false;
	}

	/**
	 * Retrieves whether it is possible to have multiple <code>ResultSet</code>
	 * objects returned from a <code>CallableStatement</code> object
	 * simultaneously.
	 * 
	 * @return <code>true</code> if a <code>CallableStatement</code> object
	 *         can return multiple <code>ResultSet</code> objects
	 *         simultaneously; <code>false</code> otherwise
	 * @exception SQLException if a datanase access error occurs
	 * @since 1.4
	 */
	public boolean supportsMultipleOpenResults() throws SQLException
	{
		return false;
	}

	/**
	 * Retrieves whether auto-generated keys can be retrieved after a statement
	 * has been executed.
	 * 
	 * @return <code>true</code> if auto-generated keys can be retrieved after
	 *         a statement has executed; <code>false</code> otherwise
	 * @exception SQLException if a database access error occurs
	 * @since 1.4
	 */
	public boolean supportsGetGeneratedKeys() throws SQLException
	{
		return false;
	}

	/**
	 * Retrieves a description of the user-defined type (UDT) hierarchies
	 * defined in a particular schema in this database. Only the immediate super
	 * type/ sub type relationship is modeled.
	 * <P>
	 * Only supertype information for UDTs matching the catalog, schema, and
	 * type name is returned. The type name parameter may be a fully-qualified
	 * name. When the UDT name supplied is a fully-qualified name, the catalog
	 * and schemaPattern parameters are ignored.
	 * <P>
	 * If a UDT does not have a direct super type, it is not listed here. A row
	 * of the <code>ResultSet</code> object returned by this method describes
	 * the designated UDT and a direct supertype. A row has the following
	 * columns:
	 * <OL>
	 * <LI><B>TYPE_CAT</B> String =&gt; the UDT's catalog (may be
	 * <code>null</code>)
	 * <LI><B>TYPE_SCHEM</B> String =&gt; UDT's schema (may be
	 * <code>null</code>)
	 * <LI><B>TYPE_NAME</B> String =&gt; type name of the UDT
	 * <LI><B>SUPERTYPE_CAT</B> String =&gt; the direct super type's catalog
	 * (may be <code>null</code>)
	 * <LI><B>SUPERTYPE_SCHEM</B> String =&gt; the direct super type's schema
	 * (may be <code>null</code>)
	 * <LI><B>SUPERTYPE_NAME</B> String =&gt; the direct super type's name
	 * </OL>
	 * <P>
	 * <B>Note:</B> If the driver does not support type hierarchies, an empty
	 * result set is returned.
	 * 
	 * @param catalog a catalog name; "" retrieves those without a catalog;
	 *            <code>null</code> means drop catalog name from the selection
	 *            criteria
	 * @param schemaPattern a schema name pattern; "" retrieves those without a
	 *            schema
	 * @param typeNamePattern a UDT name pattern; may be a fully-qualified name
	 * @return a <code>ResultSet</code> object in which a row gives
	 *         information about the designated UDT
	 * @throws SQLException if a database access error occurs
	 * @since 1.4
	 */
	public ResultSet getSuperTypes(String catalog, String schemaPattern,
		String typeNamePattern) throws SQLException
	{
		throw new UnsupportedFeatureException("DatabaseMetaData.getSuperTypes");
	}

	/**
	 * Retrieves a description of the table hierarchies defined in a particular
	 * schema in this database.
	 * <P>
	 * Only supertable information for tables matching the catalog, schema and
	 * table name are returned. The table name parameter may be a fully-
	 * qualified name, in which case, the catalog and schemaPattern parameters
	 * are ignored. If a table does not have a super table, it is not listed
	 * here. Supertables have to be defined in the same catalog and schema as
	 * the sub tables. Therefore, the type description does not need to include
	 * this information for the supertable.
	 * <P>
	 * Each type description has the following columns:
	 * <OL>
	 * <LI><B>TABLE_CAT</B> String =&gt; the type's catalog (may be
	 * <code>null</code>)
	 * <LI><B>TABLE_SCHEM</B> String =&gt; type's schema (may be
	 * <code>null</code>)
	 * <LI><B>TABLE_NAME</B> String =&gt; type name
	 * <LI><B>SUPERTABLE_NAME</B> String =&gt; the direct super type's name
	 * </OL>
	 * <P>
	 * <B>Note:</B> If the driver does not support type hierarchies, an empty
	 * result set is returned.
	 * 
	 * @param catalog a catalog name; "" retrieves those without a catalog;
	 *            <code>null</code> means drop catalog name from the selection
	 *            criteria
	 * @param schemaPattern a schema name pattern; "" retrieves those without a
	 *            schema
	 * @param tableNamePattern a table name pattern; may be a fully-qualified
	 *            name
	 * @return a <code>ResultSet</code> object in which each row is a type
	 *         description
	 * @throws SQLException if a database access error occurs
	 * @since 1.4
	 */
	public ResultSet getSuperTables(String catalog, String schemaPattern,
		String tableNamePattern) throws SQLException
	{
		throw new UnsupportedFeatureException("DatabaseMetaData.getSuperTables");
	}

	/**
	 * Retrieves a description of the given attribute of the given type for a
	 * user-defined type (UDT) that is available in the given schema and
	 * catalog.
	 * <P>
	 * Descriptions are returned only for attributes of UDTs matching the
	 * catalog, schema, type, and attribute name criteria. They are ordered by
	 * TYPE_SCHEM, TYPE_NAME and ORDINAL_POSITION. This description does not
	 * contain inherited attributes.
	 * <P>
	 * The <code>ResultSet</code> object that is returned has the following
	 * columns:
	 * <OL>
	 * <LI><B>TYPE_CAT</B> String =&gt; type catalog (may be <code>null</code>)
	 * <LI><B>TYPE_SCHEM</B> String =&gt; type schema (may be <code>null</code>)
	 * <LI><B>TYPE_NAME</B> String =&gt; type name
	 * <LI><B>ATTR_NAME</B> String =&gt; attribute name
	 * <LI><B>DATA_TYPE</B> short =&gt; attribute type SQL type from
	 * java.sql.Types
	 * <LI><B>ATTR_TYPE_NAME</B> String =&gt; Data source dependent type name.
	 * For a UDT, the type name is fully qualified. For a REF, the type name is
	 * fully qualified and represents the target type of the reference type.
	 * <LI><B>ATTR_SIZE</B> int =&gt; column size. For char or date types this
	 * is the maximum number of characters; for numeric or decimal types this is
	 * precision.
	 * <LI><B>DECIMAL_DIGITS</B> int =&gt; the number of fractional digits
	 * <LI><B>NUM_PREC_RADIX</B> int =&gt; Radix (typically either 10 or 2)
	 * <LI><B>NULLABLE</B> int =&gt; whether NULL is allowed
	 * <UL>
	 * <LI> attributeNoNulls - might not allow NULL values
	 * <LI> attributeNullable - definitely allows NULL values
	 * <LI> attributeNullableUnknown - nullability unknown
	 * </UL>
	 * <LI><B>REMARKS</B> String =&gt; comment describing column (may be
	 * <code>null</code>)
	 * <LI><B>ATTR_DEF</B> String =&gt; default value (may be <code>null</code>)
	 * <LI><B>SQL_DATA_TYPE</B> int =&gt; unused
	 * <LI><B>SQL_DATETIME_SUB</B> int =&gt; unused
	 * <LI><B>CHAR_OCTET_LENGTH</B> int =&gt; for char types the maximum number
	 * of bytes in the column
	 * <LI><B>ORDINAL_POSITION</B> int =&gt; index of column in table (starting
	 * at 1)
	 * <LI><B>IS_NULLABLE</B> String =&gt; "NO" means column definitely does not
	 * allow NULL values; "YES" means the column might allow NULL values. An
	 * empty string means unknown.
	 * <LI><B>SCOPE_CATALOG</B> String =&gt; catalog of table that is the scope
	 * of a reference attribute (<code>null</code> if DATA_TYPE isn't REF)
	 * <LI><B>SCOPE_SCHEMA</B> String =&gt; schema of table that is the scope of
	 * a reference attribute (<code>null</code> if DATA_TYPE isn't REF)
	 * <LI><B>SCOPE_TABLE</B> String =&gt; table name that is the scope of a
	 * reference attribute (<code>null</code> if the DATA_TYPE isn't REF)
	 * <LI><B>SOURCE_DATA_TYPE</B> short =&gt; source type of a distinct type or
	 * user-generated Ref type,SQL type from java.sql.Types (<code>null</code>
	 * if DATA_TYPE isn't DISTINCT or user-generated REF)
	 * </OL>
	 * 
	 * @param catalog a catalog name; must match the catalog name as it is
	 *            stored in the database; "" retrieves those without a catalog;
	 *            <code>null</code> means that the catalog name should not be
	 *            used to narrow the search
	 * @param schemaPattern a schema name pattern; must match the schema name as
	 *            it is stored in the database; "" retrieves those without a
	 *            schema; <code>null</code> means that the schema name should
	 *            not be used to narrow the search
	 * @param typeNamePattern a type name pattern; must match the type name as
	 *            it is stored in the database
	 * @param attributeNamePattern an attribute name pattern; must match the
	 *            attribute name as it is declared in the database
	 * @return a <code>ResultSet</code> object in which each row is an
	 *         attribute description
	 * @exception SQLException if a database access error occurs
	 * @since 1.4
	 */
	public ResultSet getAttributes(String catalog, String schemaPattern,
		String typeNamePattern, String attributeNamePattern)
	throws SQLException
	{
		throw new UnsupportedFeatureException("getAttributes");
	}

	/**
	 * Retrieves whether this database supports the given result set
	 * holdability.
	 * 
	 * @param holdability one of the following constants:
	 *            <code>ResultSet.HOLD_CURSORS_OVER_COMMIT</code> or
	 *            <code>ResultSet.CLOSE_CURSORS_AT_COMMIT</code>
	 * @return <code>true</code> if so; <code>false</code> otherwise
	 * @exception SQLException if a database access error occurs
	 * @see Connection
	 * @since 1.4
	 */
	public boolean supportsResultSetHoldability(int holdability)
	throws SQLException
	{
		return ResultSet.CLOSE_CURSORS_AT_COMMIT == holdability;
	}

	/**
	 * Retrieves the default holdability of this <code>ResultSet</code>
	 * object.
	 * 
	 * @return the default holdability; either
	 *         <code>ResultSet.HOLD_CURSORS_OVER_COMMIT</code> or
	 *         <code>ResultSet.CLOSE_CURSORS_AT_COMMIT</code>
	 * @exception SQLException if a database access error occurs
	 * @since 1.4
	 */
	public int getResultSetHoldability() throws SQLException
	{
		return ResultSet.CLOSE_CURSORS_AT_COMMIT;
	}

	/**
	 * Retrieves the major version number of the underlying database.
	 * 
	 * @return the underlying database's major version
	 * @exception SQLException if a database access error occurs
	 * @since 1.4
	 */
	public int getDatabaseMajorVersion() throws SQLException
	{
		return m_connection.getVersionNumber()[0];
	}

	/**
	 * Retrieves the minor version number of the underlying database.
	 * 
	 * @return underlying database's minor version
	 * @exception SQLException if a database access error occurs
	 * @since 1.4
	 */
	public int getDatabaseMinorVersion() throws SQLException
	{
		return m_connection.getVersionNumber()[1];
	}

	/**
	 * Retrieves the major JDBC version number for this driver.
	 * 
	 * @return JDBC version major number
	 * @exception SQLException if a database access error occurs
	 * @since 1.4
	 */
	public int getJDBCMajorVersion() throws SQLException
	{
		return 4; // This class implements JDBC 4.0.
	}

	/**
	 * Retrieves the minor JDBC version number for this driver.
	 * 
	 * @return JDBC version minor number
	 * @exception SQLException if a database access error occurs
	 * @since 1.4
	 */
	public int getJDBCMinorVersion() throws SQLException
	{
		return 0; // This class implements JDBC 4.0
	}

	/**
	 * Indicates whether the SQLSTATEs returned by
	 * <code>SQLException.getSQLState</code> is X/Open (now known as Open
	 * Group) SQL CLI or SQL99.
	 * 
	 * @return the type of SQLSTATEs, one of: sqlStateXOpen or sqlStateSQL99
	 * @throws SQLException if a database access error occurs
	 * @since 1.4
	 */
	public int getSQLStateType() throws SQLException
	{
		return DatabaseMetaData.sqlStateSQL99;
	}

	/**
	 * Indicates whether updates made to a LOB are made on a copy or directly to
	 * the LOB.
	 * 
	 * @return <code>true</code> if updates are made to a copy of the LOB;
	 *         <code>false</code> if updates are made directly to the LOB
	 * @throws SQLException if a database access error occurs
	 * @since 1.4
	 */
	public boolean locatorsUpdateCopy() throws SQLException
	{
		/*
		 * Currently LOB's aren't updateable at all, so it doesn't matter what
		 * we return. We don't throw the notImplemented Exception because the
		 * 1.5 JDK's CachedRowSet calls this method regardless of wether large
		 * objects are used.
		 */
		return true;
	}

	/**
	 * Retrieves weather this database supports statement pooling.
	 * 
	 * @return <code>true</code> is so; <code>false</code> otherwise
	 * @throws SQLException if a database access error occurs
	 * @since 1.4
	 */
	public boolean supportsStatementPooling() throws SQLException
	{
		return false;
	}

	/**
	 * This method creates a ResultSet which is not associated with any
	 * statement.
	 */
	private ResultSet createSyntheticResultSet(ResultSetField[] f, ArrayList tuples)
	throws SQLException
	{
		return new SyntheticResultSet(f, tuples);
	}

	// ************************************************************
	// Implementation of JDBC 4 methods. Methods go here if they
	// don't throw SQLFeatureNotSupportedException; they can be
	// considered implemented even if they do nothing useful, as
	// long as that's an allowed behavior by the JDBC spec.
	// ************************************************************

	public boolean isWrapperFor(Class<?> iface)
		throws SQLException
	{
		return iface.isInstance(this);
	}

	public <T> T unwrap(java.lang.Class<T> iface)
		throws SQLException
	{
		if ( iface.isInstance(this) )
			return iface.cast(this);
		throw new SQLFeatureNotSupportedException
		( this.getClass().getSimpleName()
		  + " does not wrap " + iface.getName(),
		  "0A000" );
	}

	public boolean generatedKeyAlwaysReturned() throws SQLException
	{
		return false;
	}
    
	// ************************************************************
	// Non-implementation of JDBC 4 methods.
	// ************************************************************


	public ResultSet getFunctionColumns(String catalog,
					    String schemaPattern,
					    String functionNamePattern,
					    String columnNamePattern)
		throws SQLException
	{
		throw new SQLFeatureNotSupportedException(
			"SPIDatabaseMetadata.getFunctionColumns"
			+ "( String, String, String, String ) not implemented yet.",
			"0A000" );

	}
	
	public ResultSet getFunctions(String catalog,
				      String schemaPattern,
				      String functionNamePattern)
		throws SQLException
	{
		throw new SQLFeatureNotSupportedException(
			"SPIDatabaseMetadata.getFunctions( String, String, String ) not implemented yet.", "0A000" );

	}
	
	public ResultSet getClientInfoProperties()
		throws SQLException
	{
		throw new SQLFeatureNotSupportedException(
			"SPIDatabaseMetadata.getClientInfoProperties() not implemented yet.", "0A000" );

	}
	
	public boolean autoCommitFailureClosesAllResultSets()
		throws SQLException
	{
		throw new SQLFeatureNotSupportedException(
			"SPIDatabaseMetadata.autoCommitFailureClosesAllResultSets() not implemented yet.", "0A000" );

	}
	
	public boolean supportsStoredFunctionsUsingCallSyntax()
		throws SQLException
	{
		throw new SQLFeatureNotSupportedException(
			"SPIDatabaseMetadata.supportsStoredFunctionsUsingCallSyntax() not implemented yet.", "0A000" );

	}
	
	public ResultSet getSchemas(String catalog,
				    String schemaPattern)
		throws SQLException
	{
		throw new SQLFeatureNotSupportedException(

			"SPIDatabaseMetadata.getSchemas( String, String ) not implemented yet.", "0A000" );

	}
	
	public RowIdLifetime getRowIdLifetime()
                               throws SQLException
	{
		throw new SQLFeatureNotSupportedException(
			"SPIDatabaseMetadata.getRowIdLifetime() not implemented yet.", "0A000" );

	}

	public ResultSet getPseudoColumns(String catalog, String schemaPattern,
		String tableNamePattern, String columnNamePattern) throws SQLException
	{
		throw new SQLFeatureNotSupportedException(
			"SPIDatabaseMetadata.getPseudoColumns(String,String,String,String) not implemented yet.", "0A000" );

	}
}<|MERGE_RESOLUTION|>--- conflicted
+++ resolved
@@ -3032,16 +3032,6 @@
 	public java.sql.ResultSet getUDTs(String catalog, String schemaPattern,
 		String typeNamePattern, int[] types) throws SQLException
 	{
-<<<<<<< HEAD
-		String sql = "select "
-			+ "null as type_cat, n.nspname as type_schem, t.typname as type_name,  null as class_name, "
-			+ "CASE WHEN t.typtype='c' then "
-			+ java.sql.Types.STRUCT
-			+ " else "
-			+ java.sql.Types.DISTINCT
-			+ " end as data_type, pg_catalog.obj_description(t.oid, 'pg_type')  "
-			+ "as remarks, CASE WHEN t.typtype = 'd' then  (select CASE";
-=======
 		String sql =
 			"SELECT" +
 			" null AS type_cat, n.nspname AS type_schem," +
@@ -3054,7 +3044,6 @@
 			" pg_catalog.obj_description(t.oid, 'pg_type') AS remarks," +
 			" CASE WHEN t.typtype OPERATOR(pg_catalog.=) 'd' THEN (" +
 			"  select CASE";
->>>>>>> c6474ebf
 
 		for(int i = 0; i < SPIConnection.JDBC_TYPE_NAMES.length; i++)
 		{
